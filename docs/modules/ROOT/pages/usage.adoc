--- conflicted
+++ resolved
@@ -52,22 +52,7 @@
 metadata:
   name: simple-druid
 spec:
-<<<<<<< HEAD
   version: 24.0.0-stackable0.2.0
-  zookeeperConfigMapName: simple-zk
-  metadataStorageDatabase:
-    dbType: postgresql
-    connString: jdbc:postgresql://druid-postgresql/druid
-    host: druid-postgresql    # this is the name of the Postgres service
-    port: 5432
-    user: druid
-    password: druid
-  deepStorage:
-    hdfs:
-      configMapName: simple-hdfs
-      directory: /druid
-=======
-  version: 24.0.0-stackable0.1.0
   clusterConfig:
     deepStorage:
       hdfs:
@@ -81,7 +66,6 @@
       user: druid
       password: druid
     zookeeperConfigMapName: simple-zk
->>>>>>> 8d9606a6
   brokers:
     roleGroups:
       default:
