---
apiVersion: secrets.stackable.tech/v1alpha1
kind: SecretClass
metadata:
  name: druid-s3-credentials
spec:
  backend:
    k8sSearch:
      searchNamespace:
        pod: {}
---
apiVersion: v1
kind: Secret
metadata:
  name: druid-s3-credentials
  labels:
    secrets.stackable.tech/class: druid-s3-credentials
stringData:
  accessKey: druid
  secretKey: druiddruid
---
apiVersion: druid.stackable.tech/v1alpha1
kind: DruidCluster
metadata:
  name: druid
spec:
  image:
<<<<<<< HEAD
    productVersion: {{ test_scenario['values']['druid-latest'] }}
=======
    productVersion: "{{ test_scenario['values']['druid'] }}"
>>>>>>> 95d27fa7
    pullPolicy: IfNotPresent
  clusterConfig:
    authentication:
    - authenticationClass: druid-oidc-auth-class-$NAMESPACE
      oidc:
        clientCredentialsSecret: druid-oidc-client
    listenerClass: external-unstable
    deepStorage:
      s3:
        bucket:
          inline:
            bucketName: druid
            connection:
              inline:
                host: minio-druid
                port: 9000
                accessStyle: Path
                credentials:
                  secretClass: druid-s3-credentials
{% if test_scenario['values']['s3-use-tls'] == 'true' %}
                tls:
                  verification:
                    server:
                      caCert:
                        secretClass: minio-tls-certificates
{% endif %}
        baseKey: deep-storage
    metadataStorageDatabase:
      dbType: derby
      connString: jdbc:derby://localhost:1527/var/druid/metadata.db;create=true
      host: localhost
      port: 1527
{% if lookup('env', 'VECTOR_AGGREGATOR') %}
    vectorAggregatorConfigMapName: vector-aggregator-discovery
{% endif %}
    zookeeperConfigMapName: druid-znode
  brokers:
    config:
      logging:
        enableVectorAgent: {{ lookup('env', 'VECTOR_AGGREGATOR') | length > 0 }}
    roleGroups:
      default:
        replicas: 1
  coordinators:
    config:
      logging:
        enableVectorAgent: {{ lookup('env', 'VECTOR_AGGREGATOR') | length > 0 }}
    roleGroups:
      default:
        replicas: 1
  historicals:
    config:
      logging:
        enableVectorAgent: {{ lookup('env', 'VECTOR_AGGREGATOR') | length > 0 }}
    roleGroups:
      default:
        replicas: 1
  middleManagers:
    config:
      logging:
        enableVectorAgent: {{ lookup('env', 'VECTOR_AGGREGATOR') | length > 0 }}
    roleGroups:
      default:
        replicas: 1
  routers:
    config:
      logging:
        enableVectorAgent: {{ lookup('env', 'VECTOR_AGGREGATOR') | length > 0 }}
    roleGroups:
      default:
        replicas: 1<|MERGE_RESOLUTION|>--- conflicted
+++ resolved
@@ -25,11 +25,7 @@
   name: druid
 spec:
   image:
-<<<<<<< HEAD
-    productVersion: {{ test_scenario['values']['druid-latest'] }}
-=======
     productVersion: "{{ test_scenario['values']['druid'] }}"
->>>>>>> 95d27fa7
     pullPolicy: IfNotPresent
   clusterConfig:
     authentication:
@@ -68,6 +64,7 @@
     zookeeperConfigMapName: druid-znode
   brokers:
     config:
+      gracefulShutdownTimeout: 1s # Let the test run faster
       logging:
         enableVectorAgent: {{ lookup('env', 'VECTOR_AGGREGATOR') | length > 0 }}
     roleGroups:
@@ -75,6 +72,7 @@
         replicas: 1
   coordinators:
     config:
+      gracefulShutdownTimeout: 1s # Let the test run faster
       logging:
         enableVectorAgent: {{ lookup('env', 'VECTOR_AGGREGATOR') | length > 0 }}
     roleGroups:
@@ -82,6 +80,7 @@
         replicas: 1
   historicals:
     config:
+      gracefulShutdownTimeout: 1s # Let the test run faster
       logging:
         enableVectorAgent: {{ lookup('env', 'VECTOR_AGGREGATOR') | length > 0 }}
     roleGroups:
@@ -89,6 +88,7 @@
         replicas: 1
   middleManagers:
     config:
+      gracefulShutdownTimeout: 1s # Let the test run faster
       logging:
         enableVectorAgent: {{ lookup('env', 'VECTOR_AGGREGATOR') | length > 0 }}
     roleGroups:
@@ -96,6 +96,7 @@
         replicas: 1
   routers:
     config:
+      gracefulShutdownTimeout: 1s # Let the test run faster
       logging:
         enableVectorAgent: {{ lookup('env', 'VECTOR_AGGREGATOR') | length > 0 }}
     roleGroups:
