--- conflicted
+++ resolved
@@ -12,10 +12,6 @@
 ### Changed
 
 - Deprecate support for `33.0.0` ([#755]).
-
-### Removed
-
-- Remove support for `31.0.1` ([#755]).
 
 ### Fixed
 
@@ -27,12 +23,13 @@
   We now correctly handle multiple certificates for both cases.
   See [this GitHub issue](https://github.com/stackabletech/issues/issues/764) for details
 
+### Removed
+
+- Remove support for `31.0.1` ([#755]).
+
 [#752]: https://github.com/stackabletech/druid-operator/pull/752
-<<<<<<< HEAD
+[#753]: https://github.com/stackabletech/druid-operator/pull/753
 [#755]: https://github.com/stackabletech/druid-operator/pull/755
-=======
-[#753]: https://github.com/stackabletech/druid-operator/pull/753
->>>>>>> 47559a07
 
 ## [25.7.0] - 2025-07-23
 
