# Changelog

All notable changes to this project will be documented in this file.

## [Unreleased]

### Added

- Add support for specifying additional extensions to load ([#547], [#563])
- Add support for OIDC as authentication method ([#573])
- Add support for specifying additional extensions to load ([#547], [#563]).

### Changed

- Bump `stackable-operator` from `0.64.0` to `0.70.0` ([#585]).
- Bump `product-config` from `0.6.0` to `0.7.0` ([#585]).
- Bump other dependencies ([#587]).

<<<<<<< HEAD
[#585]: https://github.com/stackabletech/druid-operator/pull/585
=======
[#585]: https://github.com/stackabletech/airflow-operator/pull/585
[#587]: https://github.com/stackabletech/airflow-operator/pull/587
>>>>>>> 9f00df9c

### Fixed

- [BREAKING] Move the DB credentials `user` and `password` out of the CRD into a secret containing the keys `username` and `password` ([#557]).
- Processing of corrupted log events fixed; If errors occur, the error
  messages are added to the log event ([#572]).

[#547]: https://github.com/stackabletech/druid-operator/pull/547
[#557]: https://github.com/stackabletech/druid-operator/pull/557
[#563]: https://github.com/stackabletech/druid-operator/pull/563
[#572]: https://github.com/stackabletech/druid-operator/pull/572
[#573]: https://github.com/stackabletech/druid-operator/pull/573

## [24.3.0] - 2024-03-20

### Added

- Various documentation of the CRD ([#494]).
- Helm: support labels in values.yaml ([#509]).
- Support druid `28.0.1` ([#518]).

### Updated

- `operator-rs` `0.56.1` -> `0.57.0` ([#494]).

[#494]: https://github.com/stackabletech/druid-operator/pull/494
[#509]: https://github.com/stackabletech/druid-operator/pull/509
[#518]: https://github.com/stackabletech/druid-operator/pull/518

## [23.11.0] - 2023-11-24

### Added

- Default stackableVersion to operator version ([#458]).
- Configuration overrides for the JVM security properties, such as DNS caching ([#464]).
- Support PodDisruptionBudgets ([#477]).
- Add support for version 27.0.0 ([#480]).
- Add integration test for OpenID Connect with Keycloak ([#481]).
- Support graceful shutdown ([#486]).

### Changed

- `vector` `0.26.0` -> `0.33.0` ([#459], [#480]).
- `operator-rs` `0.44.0` -> `0.55.0` ([#458], [#474], [#477], [#480]).
- Let secret-operator handle certificate conversion ([#474]).

### Removed

- Remove support for version 0.23.0, 24.0.0 ([#480]).

[#458]: https://github.com/stackabletech/druid-operator/pull/458
[#459]: https://github.com/stackabletech/druid-operator/pull/459
[#464]: https://github.com/stackabletech/druid-operator/pull/464
[#474]: https://github.com/stackabletech/druid-operator/pull/474
[#477]: https://github.com/stackabletech/druid-operator/pull/477
[#480]: https://github.com/stackabletech/druid-operator/pull/480
[#481]: https://github.com/stackabletech/druid-operator/pull/481
[#486]: https://github.com/stackabletech/druid-operator/pull/486

## [23.7.0] - 2023-07-14

### Added

- Generate OLM bundle for Release 23.4.0 ([#436]).
- Missing CRD defaults for `status.conditions` field ([#439]).
- Support for Druid `26.0.0` ([#442]).
- Set explicit resources on all containers ([#444]).
- Support podOverrides ([#450]).

### Changed

- Operator-rs: `0.42.2` -> `0.44.0` ([#452]).
- Use 0.0.0-dev product images for tests and examples ([#435])
- Use testing-tools 0.2.0 ([#435])
- Tls tests now run on OpenShift ([#445])
- Added kuttl test suites ([#447])
- Increase the size limit of log volumes (#[452])

### Removed

- All usages of the minio/minio chart replace them with the bitnami/minio chart ([#445])

[#434]: https://github.com/stackabletech/druid-operator/pull/434
[#435]: https://github.com/stackabletech/druid-operator/pull/435
[#436]: https://github.com/stackabletech/druid-operator/pull/436
[#439]: https://github.com/stackabletech/druid-operator/pull/439
[#442]: https://github.com/stackabletech/druid-operator/pull/442
[#444]: https://github.com/stackabletech/druid-operator/pull/444
[#445]: https://github.com/stackabletech/druid-operator/pull/445
[#447]: https://github.com/stackabletech/druid-operator/pull/447
[#450]: https://github.com/stackabletech/druid-operator/pull/450
[#452]: https://github.com/stackabletech/druid-operator/pull/452

## [23.4.0] - 2023-04-17

### Added

- Add support for non-TLS LDAP authentication. ([#374])
- Add support for TLS LDAP authentication ([#408])
- Deploy default and support custom affinities ([#406])
- Log aggregation added ([#407])
- Added the ability to mount extra volumes for files that may be needed for ingestion tasks to work ([#415])
- Cluster status conditions ([#421])
- Extend cluster resources for status and cluster operation (paused, stopped) ([#422])
- Use operator-rs `build_rbac_resources` method ([#425])
- Openshift compatibility ([#425])

### Changed

- [BREAKING] Support specifying Service type.
  This enables us to later switch non-breaking to using `ListenerClasses` for the exposure of Services.
  This change is breaking, because - for security reasons - we default to the `cluster-internal` `ListenerClass`.
  If you need your cluster to be accessible from outside of Kubernetes you need to set `clusterConfig.listenerClass`
  to `external-unstable` or `external-stable` ([#423]).
- Upgrade to `operator-rs` `0.40.2` ([#374], [#380], [#404], [#406], [#408], [#422], [#425])
- Merging and validation of the configuration refactored ([#404])

### Fixed

- Configuration overrides for certain properties did not work and now work again ([#387])
- Fix OOM error with manual buffer size specification ([#380])

[#374]: https://github.com/stackabletech/druid-operator/pull/374
[#380]: https://github.com/stackabletech/druid-operator/pull/380
[#387]: https://github.com/stackabletech/druid-operator/pull/387
[#404]: https://github.com/stackabletech/druid-operator/pull/404
[#406]: https://github.com/stackabletech/druid-operator/pull/406
[#407]: https://github.com/stackabletech/druid-operator/pull/407
[#408]: https://github.com/stackabletech/druid-operator/pull/408
[#415]: https://github.com/stackabletech/druid-operator/pull/415
[#421]: https://github.com/stackabletech/druid-operator/pull/421
[#422]: https://github.com/stackabletech/druid-operator/pull/422
[#423]: https://github.com/stackabletech/druid-operator/pull/423
[#425]: https://github.com/stackabletech/druid-operator/pull/425

## [23.1.0] - 2023-01-23

### Added

- BREAKING: Support for TLS encryption (activated per default -> port changes) and TLS authentication ([#333])
- Use emptyDir for segment cache on historicals ([#342])

### Changed

- BREAKING: Use Product image selection instead of version. `spec.version` has been replaced by `spec.image` ([#356])
- BREAKING: Reworked top level configuration. Deep storage, Ingestion spec, discovery config maps, authentication etc. are now subfields of `spec.clusterConfig` instead of being top level under `spec` ([#333], [#366])
- BREAKING: Removed tools image from init container and replaced with Druid product image. This means the latest stackable version has to be used in the product image selection ([#358])
- Updated stackable image versions ([#339])
- Upgrade to `operator-rs` `0.30.1` ([#340], [#347], [#362])
- Do not run init container as root anymore and avoid chmod and chown ([#353])
- Fixed role group node selector ([#362])
- Bitnami Helm chart 12.1.5 for kuttl tests. ([#363])

### Removed

- Retired support for 0.22.1 as it is not build anymore via the docker actions ([#339])

[#333]: https://github.com/stackabletech/druid-operator/pull/333
[#339]: https://github.com/stackabletech/druid-operator/pull/339
[#340]: https://github.com/stackabletech/druid-operator/pull/340
[#342]: https://github.com/stackabletech/druid-operator/pull/342
[#347]: https://github.com/stackabletech/druid-operator/pull/347
[#353]: https://github.com/stackabletech/druid-operator/pull/353
[#356]: https://github.com/stackabletech/druid-operator/pull/356
[#358]: https://github.com/stackabletech/druid-operator/pull/358
[#362]: https://github.com/stackabletech/druid-operator/pull/362
[#363]: https://github.com/stackabletech/druid-operator/pull/363
[#366]: https://github.com/stackabletech/druid-operator/pull/366

## [0.8.0] - 2022-11-07

### Added

- Cpu and memory limits are now configurable ([#298])
- Stale resources are now deleted ([#310])
- Support Druid 24.0.0 ([#317])
- Refactor role configuration with per role structs like `BrokerConfig`, `HistoricalConfig`, etc ([#332])
- Added `HistoricalStorage` and `DruidStorage` (as catch-all storage configuration) ([#332])

### Changed

- `operator-rs` `0.22.0` -> `0.25.2` ([#310])

[#298]: https://github.com/stackabletech/druid-operator/pull/298
[#310]: https://github.com/stackabletech/druid-operator/pull/310
[#317]: https://github.com/stackabletech/druid-operator/pull/317
[#332]: https://github.com/stackabletech/druid-operator/pull/332

## [0.7.0] - 2022-09-06

### Changed

- BREAKING: HDFS deep storage now configurable via HDFS discovery config map instead of an url to a HDFS name node ([#262])
- Include chart name when installing with a custom release name ([#263], [#264])

### Fixed

- Add missing role to read S3Connection and S3Bucket objects ([#281])

[#262]: https://github.com/stackabletech/druid-operator/pull/262
[#263]: https://github.com/stackabletech/druid-operator/pull/263
[#264]: https://github.com/stackabletech/druid-operator/pull/264
[#281]: https://github.com/stackabletech/druid-operator/pull/281

## [0.6.0] - 2022-06-30

### Added

- Readiness probe added ([#241])
- Support S3 path style access ([#245])
- Support S3 TLS verification ([#255])
- Support Druid 0.23.0 ([#255])

### Changed

- BREAKING: The deep storage on s3 and the s3 config for ingestion have been changed to use the operator-rs commons::s3 structs ([#228])
- `operator-rs` `0.15.0` -> `0.21.0` ([#228])
- [BREAKING] Specifying the product version has been changed to adhere to [ADR018](https://docs.stackable.tech/home/contributor/adr/ADR018-product_image_versioning.html) instead of just specifying the product version you will now have to add the Stackable image version as well, so `version: 3.5.8` becomes (for example) `version: 3.5.8-stackable0.1.0` ([#238])

### Fixed

- Fixed wrong file permissions on mounted secrets ([#244])

[#228]: https://github.com/stackabletech/druid-operator/pull/228
[#238]: https://github.com/stackabletech/druid-operator/pull/238
[#241]: https://github.com/stackabletech/druid-operator/pull/241
[#244]: https://github.com/stackabletech/druid-operator/pull/244
[#245]: https://github.com/stackabletech/druid-operator/pull/245
[#255]: https://github.com/stackabletech/druid-operator/pull/255

## [0.5.0] - 2022-03-15

### Added

- Reconciliation errors are now reported as Kubernetes events ([#178])
- Use cli argument `watch-namespace` / env var `WATCH_NAMESPACE` to specify
  a single namespace to watch ([#183])
- BREAKING: Local backend storage (deep-storage) has been replaced with HDFS-storage, affecting the CRD ([#187])
- BREAKING: The corresponding local-storage label has been removed, affecting the CRD ([#124])
- Make the inclusion of the druid-s3-extension dependent on the Custom Resource definition ([#192])

### Changed

- Many configuration properties are not hardcoded anymore, product-config expanded ([#195])
- `operator-rs` `0.10.0` -> `0.15.0` ([#178], [#183], [#195], [#187])
- `snafu` `0.6` -> `0.7` ([#178])

[#124]: https://github.com/stackabletech/druid-operator/pull/124
[#178]: https://github.com/stackabletech/druid-operator/pull/178
[#183]: https://github.com/stackabletech/druid-operator/pull/183
[#187]: https://github.com/stackabletech/druid-operator/pull/187
[#192]: https://github.com/stackabletech/druid-operator/pull/192
[#195]: https://github.com/stackabletech/druid-operator/pull/195

## [0.4.0] - 2022-02-14

### Added

- Monitoring scraping label `prometheus.io/scrape: true` ([#155])

### Changed

- Removed the option to set a namespace for the zookeeper reference ([#140])
- `operator-rs` `0.8.0` → `0.10.0` ([#155])

[#140]: https://github.com/stackabletech/druid-operator/pull/140
[#155]: https://github.com/stackabletech/druid-operator/pull/155

## [0.3.0] - 2022-01-27

### Changed

- `operator-rs` `0.7.0` → `0.8.0` ([#123])
- Fixed a port reference in the role services ([#102])
- Shut down gracefully ([#101])

### Added

- Added the discovery ConfigMap creation ([#102])

[#101]: https://github.com/stackabletech/druid-operator/pull/101
[#102]: https://github.com/stackabletech/druid-operator/pull/102
[#123]: https://github.com/stackabletech/druid-operator/pull/123

## [0.2.0] - 2021-12-23

### Changed

- Migrated to StatefulSet rather than direct Pod management ([#59])
- Ports are not configurable anymore ([#76])
- Updated to operator-rs 0.7.0 ([#76])

[#59]: https://github.com/stackabletech/druid-operator/pull/59
[#76]: https://github.com/stackabletech/druid-operator/pull/76

## [0.1.0] - 2021-12-06

### Changed

- Initial Implementation ([#13])
- Enabled monitoring using the Prometheus emitter extension. ([#27])

[#13]: https://github.com/stackabletech/druid-operator/pull/13
[#27]: https://github.com/stackabletech/druid-operator/pull/27<|MERGE_RESOLUTION|>--- conflicted
+++ resolved
@@ -6,9 +6,8 @@
 
 ### Added
 
-- Add support for specifying additional extensions to load ([#547], [#563])
-- Add support for OIDC as authentication method ([#573])
 - Add support for specifying additional extensions to load ([#547], [#563]).
+- Add support for OIDC as authentication method ([#573]).
 
 ### Changed
 
@@ -16,12 +15,8 @@
 - Bump `product-config` from `0.6.0` to `0.7.0` ([#585]).
 - Bump other dependencies ([#587]).
 
-<<<<<<< HEAD
 [#585]: https://github.com/stackabletech/druid-operator/pull/585
-=======
-[#585]: https://github.com/stackabletech/airflow-operator/pull/585
-[#587]: https://github.com/stackabletech/airflow-operator/pull/587
->>>>>>> 9f00df9c
+[#587]: https://github.com/stackabletech/druid-operator/pull/587
 
 ### Fixed
 
