--- conflicted
+++ resolved
@@ -3,10 +3,6 @@
 All notable changes to this project will be documented in this file.
 
 ## [Unreleased]
-
-### Changed
-
-- Upgrade to `operator-rs` `0.26.1` ([#340])
 
 ### Added
 
@@ -23,10 +19,7 @@
 - Retired support for 0.22.1 as it is not build anymore via the docker actions ([#339]).
 
 [#333]: https://github.com/stackabletech/druid-operator/pull/333
-<<<<<<< HEAD
-=======
 [#339]: https://github.com/stackabletech/druid-operator/pull/339
->>>>>>> d5d15140
 [#340]: https://github.com/stackabletech/druid-operator/pull/340
 
 ## [0.8.0] - 2022-11-07
