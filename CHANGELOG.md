--- conflicted
+++ resolved
@@ -6,20 +6,14 @@
 
 ### Changed
 
-<<<<<<< HEAD
 - Fixed a port reference in the role services ([#102])
+- Shut down gracefully ([#101]).
 
 ### Added
-=======
-- Shut down gracefully ([#101]).
-
-[#101]: https://github.com/stackabletech/druid-operator/pull/101
-
-## [0.2.0] - 2021-12-23
->>>>>>> be1347e7
 
 - Added the discovery ConfigMap creation ([#102])
 
+[#101]: https://github.com/stackabletech/druid-operator/pull/101
 [#102]: https://github.com/stackabletech/druid-operator/pull/102
 
 ## [0.2.0] - 2021-12-23
