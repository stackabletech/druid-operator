# Changelog

All notable changes to this project will be documented in this file.

## [Unreleased]

### Added

- The lifetime of auto generated TLS certificates is now configurable with the role and roleGroup
￼ config property `requestedSecretLifetime`. This helps reducing frequent Pod restarts ([#660]).
- Run a `containerdebug` process in the background of each "druid" container to collect debugging information ([#667]).
- Aggregate emitted Kubernetes events on the CustomResources ([#677]).
<<<<<<< HEAD
- Support configuring JVM arguments ([#693]).
=======
- Support Apache Druid `31.0.1` and `30.0.1`, remove `26.0.0` ([#685]).
- BREAKING: Adjust default memory limits of coordinator from `512Mi` to `768Mi` and middlemanager from `1Gi` to `1500Mi` ([#685]).
>>>>>>> 3878bfff

### Changed

- Default to OCI for image metadata and product image selection ([#676]).

[#660]: https://github.com/stackabletech/druid-operator/pull/660
[#667]: https://github.com/stackabletech/druid-operator/pull/667
[#676]: https://github.com/stackabletech/druid-operator/pull/676
[#677]: https://github.com/stackabletech/druid-operator/pull/677
<<<<<<< HEAD
[#693]: https://github.com/stackabletech/druid-operator/pull/693
=======
[#685]: https://github.com/stackabletech/druid-operator/pull/685
>>>>>>> 3878bfff

## [24.11.1] - 2025-01-09

### Fixed

- Fix OIDC endpoint construction in case the `rootPath` does have a trailing slash ([#656]).
- BREAKING: Use distinct ServiceAccounts for the Stacklets, so that multiple Stacklets can be
  deployed in one namespace. Existing Stacklets will use the newly created ServiceAccounts after
  restart ([#657]).

[#656]: https://github.com/stackabletech/druid-operator/pull/656
[#657]: https://github.com/stackabletech/druid-operator/pull/657

## [24.11.0] - 2024-11-18

### Added

- The operator can now run on Kubernetes clusters using a non-default cluster domain.
  Use the env var `KUBERNETES_CLUSTER_DOMAIN` or the operator Helm chart property `kubernetesClusterDomain` to set a non-default cluster domain ([#637]).

### Changed

- Reduce CRD size from `2.4MB` to `183KB` by accepting arbitrary YAML input instead of the underlying schema for the following fields ([#584]):
  - `podOverrides`
  - `affinity`
  - `extraVolumes`
- Replace `lazy_static` with `std::cell::LazyCell` ([#604]).
- Promote Druid `30.0.0` to LTS, deprecate `26.0.0` ([#631]).

### Fixed

- BREAKING: The fields `connection` and `host` on `S3Connection` as well as `bucketName` on `S3Bucket`are now mandatory ([#632]).
- Failing to parse one `DruidCluster`/`AuthenticationClass` should no longer cause the whole operator to stop functioning ([#638]).

### Removed

- test: Remove ZooKeeper 3.8.4 ([#621]).
- Remove Druid `28.0.1` ([#631]).

[#584]: https://github.com/stackabletech/druid-operator/pull/584
[#604]: https://github.com/stackabletech/druid-operator/pull/604
[#621]: https://github.com/stackabletech/druid-operator/pull/621
[#631]: https://github.com/stackabletech/druid-operator/pull/631
[#632]: https://github.com/stackabletech/druid-operator/pull/632
[#637]: https://github.com/stackabletech/druid-operator/pull/637
[#638]: https://github.com/stackabletech/druid-operator/pull/638

## [24.7.0] - 2024-07-24

### Added

- Add support for specifying additional extensions to load ([#547], [#563]).
- Add support for OIDC as authentication method ([#573]).
- Support Apache Druid `30.0.0` as experimental version ([#583]).

### Changed

- Bump `stackable-operator` from `0.64.0` to `0.70.0` ([#585]).
- Bump `product-config` from `0.6.0` to `0.7.0` ([#585]).
- Bump other dependencies ([#587]).
- Deprecate support for Apache Druid `28.0.1` ([#583]).

### Fixed

- [BREAKING] Move the DB credentials `user` and `password` out of the CRD into a secret containing the keys `username` and `password` ([#557]).
- Processing of corrupted log events fixed; If errors occur, the error messages are added to the log event ([#572]).

### Removed

- Remove support for Apache Druid version 27.0.0 ([#583]).

[#547]: https://github.com/stackabletech/druid-operator/pull/547
[#557]: https://github.com/stackabletech/druid-operator/pull/557
[#563]: https://github.com/stackabletech/druid-operator/pull/563
[#572]: https://github.com/stackabletech/druid-operator/pull/572
[#583]: https://github.com/stackabletech/druid-operator/pull/583
[#585]: https://github.com/stackabletech/druid-operator/pull/585
[#587]: https://github.com/stackabletech/druid-operator/pull/587

## [24.3.0] - 2024-03-20

### Added

- Various documentation of the CRD ([#494]).
- Helm: support labels in values.yaml ([#509]).
- Support druid `28.0.1` ([#518]).

### Updated

- `operator-rs` `0.56.1` -> `0.57.0` ([#494]).

[#494]: https://github.com/stackabletech/druid-operator/pull/494
[#509]: https://github.com/stackabletech/druid-operator/pull/509
[#518]: https://github.com/stackabletech/druid-operator/pull/518

## [23.11.0] - 2023-11-24

### Added

- Default stackableVersion to operator version ([#458]).
- Configuration overrides for the JVM security properties, such as DNS caching ([#464]).
- Support PodDisruptionBudgets ([#477]).
- Add support for version 27.0.0 ([#480]).
- Add integration test for OpenID Connect with Keycloak ([#481]).
- Support graceful shutdown ([#486]).

### Changed

- `vector` `0.26.0` -> `0.33.0` ([#459], [#480]).
- `operator-rs` `0.44.0` -> `0.55.0` ([#458], [#474], [#477], [#480]).
- Let secret-operator handle certificate conversion ([#474]).

### Removed

- Remove support for version 0.23.0, 24.0.0 ([#480]).

[#458]: https://github.com/stackabletech/druid-operator/pull/458
[#459]: https://github.com/stackabletech/druid-operator/pull/459
[#464]: https://github.com/stackabletech/druid-operator/pull/464
[#474]: https://github.com/stackabletech/druid-operator/pull/474
[#477]: https://github.com/stackabletech/druid-operator/pull/477
[#480]: https://github.com/stackabletech/druid-operator/pull/480
[#481]: https://github.com/stackabletech/druid-operator/pull/481
[#486]: https://github.com/stackabletech/druid-operator/pull/486

## [23.7.0] - 2023-07-14

### Added

- Generate OLM bundle for Release 23.4.0 ([#436]).
- Missing CRD defaults for `status.conditions` field ([#439]).
- Support for Druid `26.0.0` ([#442]).
- Set explicit resources on all containers ([#444]).
- Support podOverrides ([#450]).

### Changed

- Operator-rs: `0.42.2` -> `0.44.0` ([#434], [#452]).
- Use 0.0.0-dev product images for tests and examples ([#435])
- Use testing-tools 0.2.0 ([#435])
- Tls tests now run on OpenShift ([#445])
- Added kuttl test suites ([#447])
- Increase the size limit of log volumes (#[452])

### Removed

- All usages of the minio/minio chart replace them with the bitnami/minio chart ([#445])

[#434]: https://github.com/stackabletech/druid-operator/pull/434
[#435]: https://github.com/stackabletech/druid-operator/pull/435
[#436]: https://github.com/stackabletech/druid-operator/pull/436
[#439]: https://github.com/stackabletech/druid-operator/pull/439
[#442]: https://github.com/stackabletech/druid-operator/pull/442
[#444]: https://github.com/stackabletech/druid-operator/pull/444
[#445]: https://github.com/stackabletech/druid-operator/pull/445
[#447]: https://github.com/stackabletech/druid-operator/pull/447
[#450]: https://github.com/stackabletech/druid-operator/pull/450
[#452]: https://github.com/stackabletech/druid-operator/pull/452

## [23.4.0] - 2023-04-17

### Added

- Add support for non-TLS LDAP authentication. ([#374])
- Add support for TLS LDAP authentication ([#408])
- Deploy default and support custom affinities ([#406])
- Log aggregation added ([#407])
- Added the ability to mount extra volumes for files that may be needed for ingestion tasks to work ([#415])
- Cluster status conditions ([#421])
- Extend cluster resources for status and cluster operation (paused, stopped) ([#422])
- Use operator-rs `build_rbac_resources` method ([#425])
- Openshift compatibility ([#425])

### Changed

- [BREAKING] Support specifying Service type.
  This enables us to later switch non-breaking to using `ListenerClasses` for the exposure of Services.
  This change is breaking, because - for security reasons - we default to the `cluster-internal` `ListenerClass`.
  If you need your cluster to be accessible from outside of Kubernetes you need to set `clusterConfig.listenerClass`
  to `external-unstable` or `external-stable` ([#423]).
- Upgrade to `operator-rs` `0.40.2` ([#374], [#380], [#404], [#406], [#408], [#422], [#425])
- Merging and validation of the configuration refactored ([#404])

### Fixed

- Configuration overrides for certain properties did not work and now work again ([#387])
- Fix OOM error with manual buffer size specification ([#380])

[#374]: https://github.com/stackabletech/druid-operator/pull/374
[#380]: https://github.com/stackabletech/druid-operator/pull/380
[#387]: https://github.com/stackabletech/druid-operator/pull/387
[#404]: https://github.com/stackabletech/druid-operator/pull/404
[#406]: https://github.com/stackabletech/druid-operator/pull/406
[#407]: https://github.com/stackabletech/druid-operator/pull/407
[#408]: https://github.com/stackabletech/druid-operator/pull/408
[#415]: https://github.com/stackabletech/druid-operator/pull/415
[#421]: https://github.com/stackabletech/druid-operator/pull/421
[#422]: https://github.com/stackabletech/druid-operator/pull/422
[#423]: https://github.com/stackabletech/druid-operator/pull/423
[#425]: https://github.com/stackabletech/druid-operator/pull/425

## [23.1.0] - 2023-01-23

### Added

- BREAKING: Support for TLS encryption (activated per default -> port changes) and TLS authentication ([#333])
- Use emptyDir for segment cache on historicals ([#342])

### Changed

- BREAKING: Use Product image selection instead of version. `spec.version` has been replaced by `spec.image` ([#356])
- BREAKING: Reworked top level configuration. Deep storage, Ingestion spec, discovery config maps, authentication etc. are now subfields of `spec.clusterConfig` instead of being top level under `spec` ([#333], [#366])
- BREAKING: Removed tools image from init container and replaced with Druid product image. This means the latest stackable version has to be used in the product image selection ([#358])
- Updated stackable image versions ([#339])
- Upgrade to `operator-rs` `0.30.1` ([#340], [#347], [#362])
- Do not run init container as root anymore and avoid chmod and chown ([#353])
- Fixed role group node selector ([#362])
- Bitnami Helm chart 12.1.5 for kuttl tests. ([#363])

### Removed

- Retired support for 0.22.1 as it is not build anymore via the docker actions ([#339])

[#333]: https://github.com/stackabletech/druid-operator/pull/333
[#339]: https://github.com/stackabletech/druid-operator/pull/339
[#340]: https://github.com/stackabletech/druid-operator/pull/340
[#342]: https://github.com/stackabletech/druid-operator/pull/342
[#347]: https://github.com/stackabletech/druid-operator/pull/347
[#353]: https://github.com/stackabletech/druid-operator/pull/353
[#356]: https://github.com/stackabletech/druid-operator/pull/356
[#358]: https://github.com/stackabletech/druid-operator/pull/358
[#362]: https://github.com/stackabletech/druid-operator/pull/362
[#363]: https://github.com/stackabletech/druid-operator/pull/363
[#366]: https://github.com/stackabletech/druid-operator/pull/366

## [0.8.0] - 2022-11-07

### Added

- Cpu and memory limits are now configurable ([#298])
- Stale resources are now deleted ([#310])
- Support Druid 24.0.0 ([#317])
- Refactor role configuration with per role structs like `BrokerConfig`, `HistoricalConfig`, etc ([#332])
- Added `HistoricalStorage` and `DruidStorage` (as catch-all storage configuration) ([#332])

### Changed

- `operator-rs` `0.22.0` -> `0.25.2` ([#310])

[#298]: https://github.com/stackabletech/druid-operator/pull/298
[#310]: https://github.com/stackabletech/druid-operator/pull/310
[#317]: https://github.com/stackabletech/druid-operator/pull/317
[#332]: https://github.com/stackabletech/druid-operator/pull/332

## [0.7.0] - 2022-09-06

### Changed

- BREAKING: HDFS deep storage now configurable via HDFS discovery config map instead of an url to a HDFS name node ([#262])
- Include chart name when installing with a custom release name ([#263], [#264])

### Fixed

- Add missing role to read S3Connection and S3Bucket objects ([#281])

[#262]: https://github.com/stackabletech/druid-operator/pull/262
[#263]: https://github.com/stackabletech/druid-operator/pull/263
[#264]: https://github.com/stackabletech/druid-operator/pull/264
[#281]: https://github.com/stackabletech/druid-operator/pull/281

## [0.6.0] - 2022-06-30

### Added

- Readiness probe added ([#241])
- Support S3 path style access ([#245])
- Support S3 TLS verification ([#255])
- Support Druid 0.23.0 ([#255])

### Changed

- BREAKING: The deep storage on s3 and the s3 config for ingestion have been changed to use the operator-rs commons::s3 structs ([#228])
- `operator-rs` `0.15.0` -> `0.21.0` ([#228])
- [BREAKING] Specifying the product version has been changed to adhere to [ADR018](https://docs.stackable.tech/home/contributor/adr/ADR018-product_image_versioning.html) instead of just specifying the product version you will now have to add the Stackable image version as well, so `version: 3.5.8` becomes (for example) `version: 3.5.8-stackable0.1.0` ([#238])

### Fixed

- Fixed wrong file permissions on mounted secrets ([#244])

[#228]: https://github.com/stackabletech/druid-operator/pull/228
[#238]: https://github.com/stackabletech/druid-operator/pull/238
[#241]: https://github.com/stackabletech/druid-operator/pull/241
[#244]: https://github.com/stackabletech/druid-operator/pull/244
[#245]: https://github.com/stackabletech/druid-operator/pull/245
[#255]: https://github.com/stackabletech/druid-operator/pull/255

## [0.5.0] - 2022-03-15

### Added

- Reconciliation errors are now reported as Kubernetes events ([#178])
- Use cli argument `watch-namespace` / env var `WATCH_NAMESPACE` to specify
  a single namespace to watch ([#183])
- BREAKING: Local backend storage (deep-storage) has been replaced with HDFS-storage, affecting the CRD ([#187])
- BREAKING: The corresponding local-storage label has been removed, affecting the CRD ([#124])
- Make the inclusion of the druid-s3-extension dependent on the Custom Resource definition ([#192])

### Changed

- Many configuration properties are not hardcoded anymore, product-config expanded ([#195])
- `operator-rs` `0.10.0` -> `0.15.0` ([#178], [#183], [#195], [#187])
- `snafu` `0.6` -> `0.7` ([#178])

[#124]: https://github.com/stackabletech/druid-operator/pull/124
[#178]: https://github.com/stackabletech/druid-operator/pull/178
[#183]: https://github.com/stackabletech/druid-operator/pull/183
[#187]: https://github.com/stackabletech/druid-operator/pull/187
[#192]: https://github.com/stackabletech/druid-operator/pull/192
[#195]: https://github.com/stackabletech/druid-operator/pull/195

## [0.4.0] - 2022-02-14

### Added

- Monitoring scraping label `prometheus.io/scrape: true` ([#155])

### Changed

- Removed the option to set a namespace for the zookeeper reference ([#140])
- `operator-rs` `0.8.0` → `0.10.0` ([#155])

[#140]: https://github.com/stackabletech/druid-operator/pull/140
[#155]: https://github.com/stackabletech/druid-operator/pull/155

## [0.3.0] - 2022-01-27

### Changed

- `operator-rs` `0.7.0` → `0.8.0` ([#123])
- Fixed a port reference in the role services ([#102])
- Shut down gracefully ([#101])

### Added

- Added the discovery ConfigMap creation ([#102])

[#101]: https://github.com/stackabletech/druid-operator/pull/101
[#102]: https://github.com/stackabletech/druid-operator/pull/102
[#123]: https://github.com/stackabletech/druid-operator/pull/123

## [0.2.0] - 2021-12-23

### Changed

- Migrated to StatefulSet rather than direct Pod management ([#59])
- Ports are not configurable anymore ([#76])
- Updated to operator-rs 0.7.0 ([#76])

[#59]: https://github.com/stackabletech/druid-operator/pull/59
[#76]: https://github.com/stackabletech/druid-operator/pull/76

## [0.1.0] - 2021-12-06

### Changed

- Initial Implementation ([#13])
- Enabled monitoring using the Prometheus emitter extension. ([#27])

[#13]: https://github.com/stackabletech/druid-operator/pull/13
[#27]: https://github.com/stackabletech/druid-operator/pull/27<|MERGE_RESOLUTION|>--- conflicted
+++ resolved
@@ -10,12 +10,9 @@
 ￼ config property `requestedSecretLifetime`. This helps reducing frequent Pod restarts ([#660]).
 - Run a `containerdebug` process in the background of each "druid" container to collect debugging information ([#667]).
 - Aggregate emitted Kubernetes events on the CustomResources ([#677]).
-<<<<<<< HEAD
-- Support configuring JVM arguments ([#693]).
-=======
 - Support Apache Druid `31.0.1` and `30.0.1`, remove `26.0.0` ([#685]).
 - BREAKING: Adjust default memory limits of coordinator from `512Mi` to `768Mi` and middlemanager from `1Gi` to `1500Mi` ([#685]).
->>>>>>> 3878bfff
+- Support configuring JVM arguments ([#693]).
 
 ### Changed
 
@@ -25,11 +22,8 @@
 [#667]: https://github.com/stackabletech/druid-operator/pull/667
 [#676]: https://github.com/stackabletech/druid-operator/pull/676
 [#677]: https://github.com/stackabletech/druid-operator/pull/677
-<<<<<<< HEAD
 [#693]: https://github.com/stackabletech/druid-operator/pull/693
-=======
 [#685]: https://github.com/stackabletech/druid-operator/pull/685
->>>>>>> 3878bfff
 
 ## [24.11.1] - 2025-01-09
 
