# Changelog

All notable changes to this project will be documented in this file.

## [Unreleased]

### Added

- Cpu and memory limits are now configurable ([#298]).
- Stale resources are now deleted ([#310]).
- Support Druid 24.0.0 ([#317]).
<<<<<<< HEAD
- BREAKING: Support for TLS encryption (activated per default -> port changes) and TLS authentication ([#333]).
- BREAKING: Reworked top level configuration. Deep storage, Ingestion spec, discovery config maps etc. are now subfields of `spec.clusterConfig` instead of being top level under `spec` ([#333]).
=======
- Refactor role configuration with per role structs like `BrokerConfig`, `HistoricalConfig`, etc ([#332])
- Added `HistoricalStorage` and `DruidStorage` (as catch-all storage configuration) ([#332])
>>>>>>> 6c28e732

### Changed

- `operator-rs` `0.22.0` -> `0.25.2` ([#310])

[#298]: https://github.com/stackabletech/druid-operator/pull/298
[#310]: https://github.com/stackabletech/druid-operator/pull/310
[#317]: https://github.com/stackabletech/druid-operator/pull/317
<<<<<<< HEAD
[#333]: https://github.com/stackabletech/druid-operator/pull/333
=======
[#332]: https://github.com/stackabletech/druid-operator/pull/332
>>>>>>> 6c28e732

## [0.7.0] - 2022-09-06

### Changed

- BREAKING: HDFS deep storage now configurable via HDFS discovery config map instead of an url to a HDFS name node ([#262]).
- Include chart name when installing with a custom release name ([#263], [#264]).

### Fixed

- Add missing role to read S3Connection and S3Bucket objects ([#281]).

[#262]: https://github.com/stackabletech/druid-operator/pull/262
[#263]: https://github.com/stackabletech/druid-operator/pull/263
[#264]: https://github.com/stackabletech/druid-operator/pull/264
[#281]: https://github.com/stackabletech/druid-operator/pull/281

## [0.6.0] - 2022-06-30

### Added

- Readiness probe added ([#241])
- Support S3 path style access ([#245])
- Support S3 TLS verification ([#255])
- Support Druid 0.23.0 ([#255])

### Changed

- BREAKING: The deep storage on s3 and the s3 config for ingestion have been changed to use the operator-rs commons::s3 structs ([#228])
- `operator-rs` `0.15.0` -> `0.21.0` ([#228])
- [BREAKING] Specifying the product version has been changed to adhere to [ADR018](https://docs.stackable.tech/home/contributor/adr/ADR018-product_image_versioning.html) instead of just specifying the product version you will now have to add the Stackable image version as well, so `version: 3.5.8` becomes (for example) `version: 3.5.8-stackable0.1.0` ([#238])

### Fixed

- Fixed wrong file permissions on mounted secrets ([#244])

[#228]: https://github.com/stackabletech/druid-operator/pull/228
[#238]: https://github.com/stackabletech/druid-operator/pull/238
[#241]: https://github.com/stackabletech/druid-operator/pull/241
[#244]: https://github.com/stackabletech/druid-operator/pull/244
[#245]: https://github.com/stackabletech/druid-operator/pull/245
[#255]: https://github.com/stackabletech/druid-operator/pull/255

## [0.5.0] - 2022-03-15

### Added

- Reconciliation errors are now reported as Kubernetes events ([#178]).
- Use cli argument `watch-namespace` / env var `WATCH_NAMESPACE` to specify
  a single namespace to watch ([#183]).
- BREAKING: Local backend storage (deep-storage) has been replaced with HDFS-storage, affecting the CRD ([#187]).
- BREAKING: The corresponding local-storage label has been removed, affecting the CRD ([#124]).
- Make the inclusion of the druid-s3-extension dependent on the Custom Resource definition ([#192]).

### Changed

- Many configuration properties are not hardcoded anymore, product-config expanded ([#195])
- `operator-rs` `0.10.0` -> `0.15.0` ([#178], [#183], [#195], [#187]).
- `snafu` `0.6` -> `0.7` ([#178]).

[#124]: https://github.com/stackabletech/druid-operator/pull/124
[#178]: https://github.com/stackabletech/druid-operator/pull/178
[#183]: https://github.com/stackabletech/druid-operator/pull/183
[#186]: https://github.com/stackabletech/druid-operator/pull/186
[#187]: https://github.com/stackabletech/druid-operator/pull/187
[#192]: https://github.com/stackabletech/druid-operator/pull/192
[#195]: https://github.com/stackabletech/druid-operator/pull/195

## [0.4.0] - 2022-02-14

### Added

- Monitoring scraping label `prometheus.io/scrape: true` ([#155]).

### Changed

- Removed the option to set a namespace for the zookeeper reference ([#140])
- `operator-rs` `0.8.0` → `0.10.0` ([#155])

[#140]: https://github.com/stackabletech/druid-operator/pull/140
[#155]: https://github.com/stackabletech/druid-operator/pull/155

## [0.3.0] - 2022-01-27

### Changed

- `operator-rs` `0.7.0` → `0.8.0` ([#123])
- Fixed a port reference in the role services ([#102])
- Shut down gracefully ([#101]).

### Added

- Added the discovery ConfigMap creation ([#102])

[#101]: https://github.com/stackabletech/druid-operator/pull/101
[#102]: https://github.com/stackabletech/druid-operator/pull/102
[#123]: https://github.com/stackabletech/druid-operator/pull/123

## [0.2.0] - 2021-12-23

### Changed

- Migrated to StatefulSet rather than direct Pod management ([#59]).
- Ports are not configurable anymore ([#76]).
- Updated to operator-rs 0.7.0 ([#76]).

[#59]: https://github.com/stackabletech/druid-operator/pull/59
[#76]: https://github.com/stackabletech/druid-operator/pull/76

## [0.1.0] - 2021-12-06

### Changed

- Initial Implementation ([#13])
- Enabled monitoring using the Prometheus emitter extension. ([#27])

[#13]: https://github.com/stackabletech/druid-operator/pull/13
[#27]: https://github.com/stackabletech/druid-operator/pull/27<|MERGE_RESOLUTION|>--- conflicted
+++ resolved
@@ -9,13 +9,10 @@
 - Cpu and memory limits are now configurable ([#298]).
 - Stale resources are now deleted ([#310]).
 - Support Druid 24.0.0 ([#317]).
-<<<<<<< HEAD
+- Refactor role configuration with per role structs like `BrokerConfig`, `HistoricalConfig`, etc ([#332])
+- Added `HistoricalStorage` and `DruidStorage` (as catch-all storage configuration) ([#332])
 - BREAKING: Support for TLS encryption (activated per default -> port changes) and TLS authentication ([#333]).
 - BREAKING: Reworked top level configuration. Deep storage, Ingestion spec, discovery config maps etc. are now subfields of `spec.clusterConfig` instead of being top level under `spec` ([#333]).
-=======
-- Refactor role configuration with per role structs like `BrokerConfig`, `HistoricalConfig`, etc ([#332])
-- Added `HistoricalStorage` and `DruidStorage` (as catch-all storage configuration) ([#332])
->>>>>>> 6c28e732
 
 ### Changed
 
@@ -24,11 +21,8 @@
 [#298]: https://github.com/stackabletech/druid-operator/pull/298
 [#310]: https://github.com/stackabletech/druid-operator/pull/310
 [#317]: https://github.com/stackabletech/druid-operator/pull/317
-<<<<<<< HEAD
+[#332]: https://github.com/stackabletech/druid-operator/pull/332
 [#333]: https://github.com/stackabletech/druid-operator/pull/333
-=======
-[#332]: https://github.com/stackabletech/druid-operator/pull/332
->>>>>>> 6c28e732
 
 ## [0.7.0] - 2022-09-06
 
