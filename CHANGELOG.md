# Changelog

All notable changes to this project will be documented in this file.

## [Unreleased]

<<<<<<< HEAD
### Changed

- Updated stackable image versions ([#339]).

### Removed

- Retired support for 0.22.1 as it is not build anymore via the docker actions ([#339]).

[#339]: https://github.com/stackabletech/druid-operator/pull/339
=======
### Added

- BREAKING: Support for TLS encryption (activated per default -> port changes) and TLS authentication ([#333]).
- BREAKING: Reworked top level configuration. Deep storage, Ingestion spec, discovery config maps etc. are now subfields of `spec.clusterConfig` instead of being top level under `spec` ([#333]).

[#333]: https://github.com/stackabletech/druid-operator/pull/333
>>>>>>> 8d9606a6

## [0.8.0] - 2022-11-07

### Added

- Cpu and memory limits are now configurable ([#298]).
- Stale resources are now deleted ([#310]).
- Support Druid 24.0.0 ([#317]).
- Refactor role configuration with per role structs like `BrokerConfig`, `HistoricalConfig`, etc ([#332])
- Added `HistoricalStorage` and `DruidStorage` (as catch-all storage configuration) ([#332])

### Changed

- `operator-rs` `0.22.0` -> `0.25.2` ([#310])

[#298]: https://github.com/stackabletech/druid-operator/pull/298
[#310]: https://github.com/stackabletech/druid-operator/pull/310
[#317]: https://github.com/stackabletech/druid-operator/pull/317
[#332]: https://github.com/stackabletech/druid-operator/pull/332

## [0.7.0] - 2022-09-06

### Changed

- BREAKING: HDFS deep storage now configurable via HDFS discovery config map instead of an url to a HDFS name node ([#262]).
- Include chart name when installing with a custom release name ([#263], [#264]).

### Fixed

- Add missing role to read S3Connection and S3Bucket objects ([#281]).

[#262]: https://github.com/stackabletech/druid-operator/pull/262
[#263]: https://github.com/stackabletech/druid-operator/pull/263
[#264]: https://github.com/stackabletech/druid-operator/pull/264
[#281]: https://github.com/stackabletech/druid-operator/pull/281

## [0.6.0] - 2022-06-30

### Added

- Readiness probe added ([#241])
- Support S3 path style access ([#245])
- Support S3 TLS verification ([#255])
- Support Druid 0.23.0 ([#255])

### Changed

- BREAKING: The deep storage on s3 and the s3 config for ingestion have been changed to use the operator-rs commons::s3 structs ([#228])
- `operator-rs` `0.15.0` -> `0.21.0` ([#228])
- [BREAKING] Specifying the product version has been changed to adhere to [ADR018](https://docs.stackable.tech/home/contributor/adr/ADR018-product_image_versioning.html) instead of just specifying the product version you will now have to add the Stackable image version as well, so `version: 3.5.8` becomes (for example) `version: 3.5.8-stackable0.1.0` ([#238])

### Fixed

- Fixed wrong file permissions on mounted secrets ([#244])

[#228]: https://github.com/stackabletech/druid-operator/pull/228
[#238]: https://github.com/stackabletech/druid-operator/pull/238
[#241]: https://github.com/stackabletech/druid-operator/pull/241
[#244]: https://github.com/stackabletech/druid-operator/pull/244
[#245]: https://github.com/stackabletech/druid-operator/pull/245
[#255]: https://github.com/stackabletech/druid-operator/pull/255

## [0.5.0] - 2022-03-15

### Added

- Reconciliation errors are now reported as Kubernetes events ([#178]).
- Use cli argument `watch-namespace` / env var `WATCH_NAMESPACE` to specify
  a single namespace to watch ([#183]).
- BREAKING: Local backend storage (deep-storage) has been replaced with HDFS-storage, affecting the CRD ([#187]).
- BREAKING: The corresponding local-storage label has been removed, affecting the CRD ([#124]).
- Make the inclusion of the druid-s3-extension dependent on the Custom Resource definition ([#192]).

### Changed

- Many configuration properties are not hardcoded anymore, product-config expanded ([#195])
- `operator-rs` `0.10.0` -> `0.15.0` ([#178], [#183], [#195], [#187]).
- `snafu` `0.6` -> `0.7` ([#178]).

[#124]: https://github.com/stackabletech/druid-operator/pull/124
[#178]: https://github.com/stackabletech/druid-operator/pull/178
[#183]: https://github.com/stackabletech/druid-operator/pull/183
[#186]: https://github.com/stackabletech/druid-operator/pull/186
[#187]: https://github.com/stackabletech/druid-operator/pull/187
[#192]: https://github.com/stackabletech/druid-operator/pull/192
[#195]: https://github.com/stackabletech/druid-operator/pull/195

## [0.4.0] - 2022-02-14

### Added

- Monitoring scraping label `prometheus.io/scrape: true` ([#155]).

### Changed

- Removed the option to set a namespace for the zookeeper reference ([#140])
- `operator-rs` `0.8.0` → `0.10.0` ([#155])

[#140]: https://github.com/stackabletech/druid-operator/pull/140
[#155]: https://github.com/stackabletech/druid-operator/pull/155

## [0.3.0] - 2022-01-27

### Changed

- `operator-rs` `0.7.0` → `0.8.0` ([#123])
- Fixed a port reference in the role services ([#102])
- Shut down gracefully ([#101]).

### Added

- Added the discovery ConfigMap creation ([#102])

[#101]: https://github.com/stackabletech/druid-operator/pull/101
[#102]: https://github.com/stackabletech/druid-operator/pull/102
[#123]: https://github.com/stackabletech/druid-operator/pull/123

## [0.2.0] - 2021-12-23

### Changed

- Migrated to StatefulSet rather than direct Pod management ([#59]).
- Ports are not configurable anymore ([#76]).
- Updated to operator-rs 0.7.0 ([#76]).

[#59]: https://github.com/stackabletech/druid-operator/pull/59
[#76]: https://github.com/stackabletech/druid-operator/pull/76

## [0.1.0] - 2021-12-06

### Changed

- Initial Implementation ([#13])
- Enabled monitoring using the Prometheus emitter extension. ([#27])

[#13]: https://github.com/stackabletech/druid-operator/pull/13
[#27]: https://github.com/stackabletech/druid-operator/pull/27<|MERGE_RESOLUTION|>--- conflicted
+++ resolved
@@ -4,7 +4,11 @@
 
 ## [Unreleased]
 
-<<<<<<< HEAD
+### Added
+
+- BREAKING: Support for TLS encryption (activated per default -> port changes) and TLS authentication ([#333]).
+- BREAKING: Reworked top level configuration. Deep storage, Ingestion spec, discovery config maps etc. are now subfields of `spec.clusterConfig` instead of being top level under `spec` ([#333]).
+
 ### Changed
 
 - Updated stackable image versions ([#339]).
@@ -13,15 +17,8 @@
 
 - Retired support for 0.22.1 as it is not build anymore via the docker actions ([#339]).
 
+[#333]: https://github.com/stackabletech/druid-operator/pull/333
 [#339]: https://github.com/stackabletech/druid-operator/pull/339
-=======
-### Added
-
-- BREAKING: Support for TLS encryption (activated per default -> port changes) and TLS authentication ([#333]).
-- BREAKING: Reworked top level configuration. Deep storage, Ingestion spec, discovery config maps etc. are now subfields of `spec.clusterConfig` instead of being top level under `spec` ([#333]).
-
-[#333]: https://github.com/stackabletech/druid-operator/pull/333
->>>>>>> 8d9606a6
 
 ## [0.8.0] - 2022-11-07
 
