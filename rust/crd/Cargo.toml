[package]
authors = ["Stackable GmbH <info@stackable.de>"]
description = "Contains the Apache Druid CRD structs and utilities"
edition = "2021"
license = "OSL-3.0"
name = "stackable-druid-crd"
repository = "https://github.com/stackabletech/druid-operator"
version = "0.0.0-dev"
publish = false

[dependencies]
<<<<<<< HEAD
#stackable-operator = { git = "https://github.com/stackabletech/operator-rs.git", tag = "0.38.0" }
stackable-operator = { git = "https://github.com/stackabletech//operator-rs.git", branch = "feat/status" }
=======
stackable-operator = { git = "https://github.com/stackabletech/operator-rs.git", tag = "0.39.0" }
>>>>>>> ff63cb60

semver = "1.0"
serde = { version = "1.0", features = ["derive"] }
serde_json = "1.0"
strum = { version = "0.24", features = ["derive"] }
tracing = "0.1"
snafu = "0.7"
lazy_static = "1.4"

[dev-dependencies]
indoc = "2.0"
rstest = "0.16"
serde_yaml = "0.9"<|MERGE_RESOLUTION|>--- conflicted
+++ resolved
@@ -9,12 +9,7 @@
 publish = false
 
 [dependencies]
-<<<<<<< HEAD
-#stackable-operator = { git = "https://github.com/stackabletech/operator-rs.git", tag = "0.38.0" }
-stackable-operator = { git = "https://github.com/stackabletech//operator-rs.git", branch = "feat/status" }
-=======
 stackable-operator = { git = "https://github.com/stackabletech/operator-rs.git", tag = "0.39.0" }
->>>>>>> ff63cb60
 
 semver = "1.0"
 serde = { version = "1.0", features = ["derive"] }
