--- conflicted
+++ resolved
@@ -9,15 +9,11 @@
 
 use serde::{Deserialize, Serialize};
 use snafu::{OptionExt, ResultExt, Snafu};
-<<<<<<< HEAD
-use stackable_operator::commons::authentication::AuthenticationClassProvider;
-use stackable_operator::commons::resources::ResourcesFragment;
-use stackable_operator::labels::ObjectLabels;
-=======
->>>>>>> 1f00dec1
+
 use stackable_operator::{
     client::Client,
     commons::{
+        authentication::AuthenticationClassProvider,
         opa::OpaConfig,
         product_image_selection::ProductImage,
         resources::{NoRuntimeLimits, ResourcesFragment},
