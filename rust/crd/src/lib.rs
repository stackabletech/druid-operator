--- conflicted
+++ resolved
@@ -7,13 +7,8 @@
 use crate::tls::DruidTls;
 
 use serde::{Deserialize, Serialize};
-<<<<<<< HEAD
 use snafu::{OptionExt, ResultExt, Snafu};
-
 use stackable_operator::commons::resources::ResourcesFragment;
-=======
-use snafu::{ResultExt, Snafu};
->>>>>>> 8d9606a6
 use stackable_operator::{
     client::Client,
     commons::{
@@ -601,20 +596,6 @@
             )
         }
     }
-
-    /// Determines if the cluster should be encrypted / authenticated via TLS
-    pub fn tls_enabled(&self) -> bool {
-        // TLS encryption
-        if self.spec.cluster_config.tls.is_some() {
-            true
-        } else {
-            // TLS authentication with provided AuthenticationClass or no TLS required?
-            matches!(
-                &self.spec.cluster_config.authentication,
-                Some(DruidAuthentication { tls: Some(_) })
-            )
-        }
-    }
 }
 
 #[derive(Clone, Debug, Default, Deserialize, JsonSchema, Serialize)]
@@ -891,19 +872,8 @@
 
 #[cfg(test)]
 mod tests {
-<<<<<<< HEAD
 
     use super::*;
-=======
-    use crate::resource::RoleResource;
-
-    use super::*;
-    use stackable_operator::{
-        commons::resources::{CpuLimits, MemoryLimits},
-        k8s_openapi::apimachinery::pkg::api::resource::Quantity,
-        kube::runtime::reflector::ObjectRef,
-    };
->>>>>>> 8d9606a6
 
     #[test]
     fn test_service_name_generation() {
@@ -972,53 +942,4 @@
             "foo".to_string()
         );
     }
-
-    #[test]
-    fn test_druid_cluster_config_tls() {
-        let input = r#"
-        deepStorage:
-          hdfs:
-            configMapName: druid-hdfs
-            directory: /druid
-        metadataStorageDatabase:
-          dbType: derby
-          connString: jdbc:derby://localhost:1527/var/druid/metadata.db;create=true
-          host: localhost
-          port: 1527
-        zookeeperConfigMapName: zk-config-map
-        "#;
-        let druid_cluster_config: DruidClusterConfig =
-            serde_yaml::from_str(input).expect("illegal test input");
-
-        assert_eq!(
-            druid_cluster_config.zookeeper_config_map_name,
-            "zk-config-map".to_string()
-        );
-        assert_eq!(
-            druid_cluster_config.tls.unwrap().secret_class,
-            DEFAULT_TLS_SECRET_CLASS.to_string()
-        );
-
-        let input = r#"
-        deepStorage:
-          hdfs:
-            configMapName: druid-hdfs
-            directory: /druid
-        metadataStorageDatabase:
-          dbType: derby
-          connString: jdbc:derby://localhost:1527/var/druid/metadata.db;create=true
-          host: localhost
-          port: 1527
-        tls:
-          secretClass: foo
-        zookeeperConfigMapName: zk-config-map
-        "#;
-        let druid_cluster_config: DruidClusterConfig =
-            serde_yaml::from_str(input).expect("illegal test input");
-
-        assert_eq!(
-            druid_cluster_config.tls.unwrap().secret_class,
-            "foo".to_string()
-        );
-    }
 }