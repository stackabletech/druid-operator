pub mod ldap;
pub mod oidc_config;

use snafu::{ResultExt, Snafu};
use stackable_operator::{
    client::Client,
    commons::authentication::{oidc, AuthenticationClass, AuthenticationClassProvider, ClientAuthenticationDetails},
    kube::{runtime::reflector::ObjectRef, ResourceExt},
};

type Result<T, E = Error> = std::result::Result<T, E>;

const SUPPORTED_AUTHENTICATION_CLASS_PROVIDERS: [&str; 2] = ["LDAP", "TLS"];

#[derive(Snafu, Debug)]
pub enum Error {
    #[snafu(display("failed to retrieve AuthenticationClass"))]
    AuthenticationClassRetrieval {
<<<<<<< HEAD
        source: stackable_operator::error::Error,
=======
        source: stackable_operator::client::Error,
        authentication_class: ObjectRef<AuthenticationClass>,
>>>>>>> 5b48d668
    },
    // TODO: Adapt message if multiple authentication classes are supported simultaneously
    #[snafu(display("only one authentication class is currently supported at a time. Possible Authentication class providers are {SUPPORTED_AUTHENTICATION_CLASS_PROVIDERS:?}"))]
    MultipleAuthenticationClassesProvided,
    #[snafu(display(
        "failed to use authentication provider [{provider}] for authentication class [{authentication_class}] - supported providers: {SUPPORTED_AUTHENTICATION_CLASS_PROVIDERS:?}",
    ))]
    AuthenticationProviderNotSupported {
        authentication_class: ObjectRef<AuthenticationClass>,
        provider: String,
    },
    #[snafu(display("LDAP authentication without bind credentials is currently not supported. See https://github.com/stackabletech/druid-operator/issues/383 for details"))]
    LdapAuthenticationWithoutBindCredentialsNotSupported {},
    #[snafu(display("LDAP authentication requires server and internal tls to be enabled"))]
    LdapAuthenticationWithoutServerTlsNotSupported {},
    #[snafu(display(
        "client authentication using TLS (as requested by AuthenticationClass {authentication_class}) can not be used when Druid server and internal TLS is disabled",
    ))]
    TlsAuthenticationClassWithoutDruidServerTls {
        authentication_class: ObjectRef<AuthenticationClass>,
    },
    #[snafu(display(
        "client authentication using TLS (as requested by AuthenticationClass {authentication_class}) can only use the same SecretClass as the Druid instance is using for server and internal communication (SecretClass {server_and_internal_secret_class} in this case)",
    ))]
    TlsAuthenticationClassSecretClassDiffersFromDruidServerTls {
        authentication_class: ObjectRef<AuthenticationClass>,
        server_and_internal_secret_class: String,
    },
    #[snafu(display("Invalid OIDC configuration"))]
    InvalidOidcConfiguration {
        source: stackable_operator::error::Error,
    },
}

pub struct ResolvedAuthenticationClass {
    /// An [AuthenticationClass](DOCS_BASE_URL_PLACEHOLDER/concepts/authentication) to use.
    pub authentication_class: AuthenticationClass,
    pub oidc: Option<oidc::ClientAuthenticationOptions>,
}

pub struct ResolvedAuthenticationClasses {
    resolved_authentication_classes: Vec<ResolvedAuthenticationClass>
}

impl ResolvedAuthenticationClasses {
    pub fn new(resolved_authentication_classes: Vec<ResolvedAuthenticationClass>) -> Self {
        Self {
            resolved_authentication_classes,
        }
    }

    /// Resolve provided AuthenticationClasses via API calls and validate the contents.
    /// Currently errors out if:
    /// - AuthenticationClass could not be resolved
    /// - Validation failed
    pub async fn resolve_authentication_classes(
        client: &Client,
        client_auth_details: &Vec<ClientAuthenticationDetails>,
    ) -> Result<ResolvedAuthenticationClasses, Error> {
        let mut resolved_auth_classes = vec![];

    for client_authentication_detail in client_auth_details {
        let resolved_auth_class = client_authentication_detail
            .resolve_class(client)
            .await
            .context(AuthenticationClassRetrievalSnafu)?;
        let auth_class_name = resolved_auth_class.name_any();

        resolved_auth_classes.push(ResolvedAuthenticationClass {
            oidc: match &resolved_auth_class.spec.provider {
                AuthenticationClassProvider::Oidc(_) => Some(
                    client_authentication_detail
                        .oidc_or_error(&auth_class_name)
                        .context(InvalidOidcConfigurationSnafu)?
                        .clone(),
                ),
                _ => None,
            },
            authentication_class: resolved_auth_class,
        });
    }

    Ok(ResolvedAuthenticationClasses::new(resolved_auth_classes))

    /* 
        ResolvedAuthenticationClasses::new(resolved_authentication_classes).validate(
            druid
                .spec
                .cluster_config
                .tls
                .as_ref()
                .and_then(|tls| tls.server_and_internal_secret_class.clone()),
        )
        */
    }


    /// Return the (first) TLS `AuthenticationClass` if available
    pub fn get_tls_authentication_class(&self) -> Option<&ResolvedAuthenticationClass> {
        self.resolved_authentication_classes
            .iter()
            .find(|auth| matches!(auth.authentication_class.spec.provider, AuthenticationClassProvider::Tls(_)))
    }

    pub fn get_ldap_authentication_class(&self) -> Option<&ResolvedAuthenticationClass> {
        self.resolved_authentication_classes
            .iter()
            .find(|auth| matches!(auth.authentication_class.spec.provider, AuthenticationClassProvider::Ldap(_)))
    }

    pub fn get_oidc_authentication_class(&self) -> Option<&ResolvedAuthenticationClass> {
        self.resolved_authentication_classes
            .iter()
            .find(|auth| matches!(auth.authentication_class.spec.provider, AuthenticationClassProvider::Oidc(_)))
    }

    /// Validates the resolved AuthenticationClasses.
    /// Currently errors out if:
    /// - More than one AuthenticationClass was provided
    /// - AuthenticationClass provider was not supported
    pub fn validate(self, server_and_internal_secret_class: Option<String>) -> Result<Self, Error> {
        if self.resolved_authentication_classes.len() > 1 {
            return Err(Error::MultipleAuthenticationClassesProvided);
        }

        for resolved_auth_class in &self.resolved_authentication_classes {
            match &resolved_auth_class.authentication_class.spec.provider {
                AuthenticationClassProvider::Tls(_) => {}
                AuthenticationClassProvider::Ldap(ldap) => {
                    if server_and_internal_secret_class.is_none() {
                        // We want the truststore to exist when using LDAP so that we can point to it
                        return LdapAuthenticationWithoutServerTlsNotSupportedSnafu.fail();
                    }
                    if ldap.bind_credentials_mount_paths().is_none() {
                        // https://github.com/stackabletech/druid-operator/issues/383
                        return LdapAuthenticationWithoutBindCredentialsNotSupportedSnafu.fail();
                    }
                }
                AuthenticationClassProvider::Oidc(_) => {
                }
                _ => {
                    return Err(Error::AuthenticationProviderNotSupported {
                        authentication_class: ObjectRef::from_obj(&resolved_auth_class.authentication_class),
                        provider: resolved_auth_class.authentication_class.spec.provider.to_string(),
                    })
                }
            }
        }

        if let Some(resolved_tls_auth_class) = self.get_tls_authentication_class() {
            match &server_and_internal_secret_class {
                Some(server_and_internal_secret_class) => {
                    // Check that the tls AuthenticationClass uses the same SecretClass as the Druid server itself
                    match &resolved_tls_auth_class.authentication_class.spec.provider {
                        AuthenticationClassProvider::Tls(tls) => {
                            if let Some(auth_class_secret_class) = &tls.client_cert_secret_class {
                                if auth_class_secret_class != server_and_internal_secret_class {
                                    return Err(Error::TlsAuthenticationClassSecretClassDiffersFromDruidServerTls { authentication_class:  ObjectRef::from_obj(&resolved_tls_auth_class.authentication_class), server_and_internal_secret_class: server_and_internal_secret_class.clone() });
                                }
                            }
                        }
                        _ => unreachable!(
                            "We know for sure we can only have tls AuthenticationClasses here"
                        ),
                    }
                }
                None => {
                    // Check that no tls AuthenticationClass is used when Druid server_and_internal tls is disabled
                    return Err(Error::TlsAuthenticationClassWithoutDruidServerTls {
                        authentication_class: ObjectRef::from_obj(&resolved_tls_auth_class.authentication_class),
                    });
                }
            }
        }

        Ok(self)
    }
}


#[cfg(test)]
mod tests {
    use crate::{
        authentication::{Error, ResolvedAuthenticationClass, ResolvedAuthenticationClasses},
        tests::deserialize_yaml_str,
    };
    use stackable_operator::kube::ResourceExt;

    #[test]
    fn test_authentication_classes_validation() {
        let classes = ResolvedAuthenticationClasses::new(vec![]);
        assert!(
            classes.validate(None).is_ok(),
            "Supported: No server tls, no AuthenticationClasses"
        );

        let classes = ResolvedAuthenticationClasses::new(vec![
            get_tls_authentication_class_without_secret_class(),
        ]);
        assert!(
            matches!(
                classes.validate(None),
                Err(Error::TlsAuthenticationClassWithoutDruidServerTls { authentication_class }) if authentication_class.name == "tls",
            ),
            "Not supported: No server tls, TLS authentication class"
        );

        let classes = ResolvedAuthenticationClasses::new(vec![get_ldap_authentication_class()]);
        assert!(
            matches!(
                classes.validate(None),
                Err(Error::LdapAuthenticationWithoutServerTlsNotSupported {})
            ),
            "Not supported: No server tls, LDAP authentication class"
        );

        let classes = ResolvedAuthenticationClasses::new(vec![]);
        assert!(
            classes.validate(Some("tls".to_string())).is_ok(),
            "Supported: Server tls, no AuthenticationClasses"
        );

        let classes = ResolvedAuthenticationClasses::new(vec![get_ldap_authentication_class()]);
        assert!(
            classes.validate(Some("tls".to_string())).is_ok(),
            "Supported: Server tls, LDAP authentication class"
        );

        let classes = ResolvedAuthenticationClasses::new(vec![
            get_tls_authentication_class_without_secret_class(),
        ]);
        assert!(
            classes.validate(Some("tls".to_string())).is_ok(),
            "Supported: Server tls, TLS authentication class without SecretClass"
        );

        let classes = ResolvedAuthenticationClasses::new(vec![
            get_tls_authentication_class_with_secret_class_tls(),
        ]);
        assert!(
            classes.validate(Some("tls".to_string())).is_ok(),
            "Supported: Server tls, TLS authentication class with same SecretClass as Druid cluster"
        );

        let classes = ResolvedAuthenticationClasses::new(vec![
            get_tls_authentication_class_with_secret_class_druid_clients(),
        ]);
        assert!(
            matches!(
                classes.validate(Some("tls-druid".to_string())),
                Err(Error::TlsAuthenticationClassSecretClassDiffersFromDruidServerTls{ authentication_class, server_and_internal_secret_class }) if authentication_class.name == "tls-druid-clients" && server_and_internal_secret_class == "tls-druid"
            ),
            "Not supported: Server tls, TLS authentication class with *different* SecretClass as Druid cluster"
        );

        let classes = ResolvedAuthenticationClasses::new(vec![
            get_ldap_authentication_class_without_bind_credentials(),
        ]);
        assert!(
            matches!(
                classes.validate(Some("tls".to_string())),
                Err(Error::LdapAuthenticationWithoutBindCredentialsNotSupported {})
            ),
            "Not supported: Server tls, LDAP authentication class without bind credentials"
        );

        let classes = ResolvedAuthenticationClasses::new(vec![
            get_tls_authentication_class_without_secret_class(),
            get_tls_authentication_class_without_secret_class(),
        ]);
        assert!(
            matches!(
                classes.validate(Some("tls-druid".to_string())),
                Err(Error::MultipleAuthenticationClassesProvided {})
            ),
            "Not supported: Server tls, multiple authentication classes"
        );

        let classes = ResolvedAuthenticationClasses::new(vec![
            get_tls_authentication_class_without_secret_class(),
            get_ldap_authentication_class(),
        ]);
        assert!(
            matches!(
                classes.validate(Some("tls-druid".to_string())),
                Err(Error::MultipleAuthenticationClassesProvided {})
            ),
            "Not supported: Server tls, multiple authentication classes"
        );
    }

    #[test]
    fn test_get_tls_authentication_class() {
        let classes = ResolvedAuthenticationClasses::new(vec![
            get_ldap_authentication_class(),
            get_tls_authentication_class_without_secret_class(),
            get_tls_authentication_class_with_secret_class_druid_clients(),
        ]);

        let tls_authentication_class = classes.get_tls_authentication_class();

        // TODO Check deriving PartialEq for AuthenticationClass so that we can compare them directly instead of comparing the names
        assert_eq!(
            tls_authentication_class.map(|class| class.authentication_class.name_any()),
            Some("tls".to_string())
        );
    }

    #[test]
    fn test_get_ldap_authentication_class() {
        let classes = ResolvedAuthenticationClasses::new(vec![
            get_ldap_authentication_class(),
            get_tls_authentication_class_without_secret_class(),
            get_tls_authentication_class_with_secret_class_druid_clients(),
        ]);

        let ldap_authentication_class = classes.get_ldap_authentication_class();

        // TODO Check deriving PartialEq for AuthenticationClass so that we can compare them directly instead of comparing the names
        assert_eq!(
            ldap_authentication_class.map(|class| class.authentication_class.name_any()),
            Some("ldap".to_string())
        );
    }

    fn get_tls_authentication_class_without_secret_class() -> ResolvedAuthenticationClass {
        let input = r#"
apiVersion: authentication.stackable.tech/v1alpha1
kind: AuthenticationClass
metadata:
  name: tls
spec:
  provider:
    tls: {}
"#;
ResolvedAuthenticationClass {
    authentication_class: deserialize_yaml_str(input),
    oidc: None
}
    }

    fn get_tls_authentication_class_with_secret_class_tls() -> ResolvedAuthenticationClass {
        let input = r#"
apiVersion: authentication.stackable.tech/v1alpha1
kind: AuthenticationClass
metadata:
  name: tls-tls
spec:
  provider:
    tls:
      clientCertSecretClass: tls
"#;
ResolvedAuthenticationClass {
    authentication_class: deserialize_yaml_str(input),
    oidc: None
    }
}

    fn get_tls_authentication_class_with_secret_class_druid_clients() -> ResolvedAuthenticationClass {
        let input = r#"
apiVersion: authentication.stackable.tech/v1alpha1
kind: AuthenticationClass
metadata:
  name: tls-druid-clients
spec:
  provider:
    tls:
      clientCertSecretClass: druid-clients
"#;
        ResolvedAuthenticationClass {
            authentication_class: deserialize_yaml_str(input),
            oidc: None
        }
    }

    fn get_ldap_authentication_class() -> ResolvedAuthenticationClass {
        let input = r#"
apiVersion: authentication.stackable.tech/v1alpha1
kind: AuthenticationClass
metadata:
  name: ldap
spec:
  provider:
    ldap:
      hostname: my.ldap.server
      port: 389
      searchBase: ou=users,dc=example,dc=org
      bindCredentials:
        secretClass: ldap-bind-credentials
"#;
ResolvedAuthenticationClass {
    authentication_class: deserialize_yaml_str(input),
    oidc: None
}
    }

    fn get_ldap_authentication_class_without_bind_credentials() -> ResolvedAuthenticationClass {
        let input = r#"
apiVersion: authentication.stackable.tech/v1alpha1
kind: AuthenticationClass
metadata:
  name: ldap
spec:
  provider:
    ldap:
      hostname: my.ldap.server
      port: 389
      searchBase: ou=users,dc=example,dc=org
"#;
ResolvedAuthenticationClass {
    authentication_class: deserialize_yaml_str(input),
    oidc: None
}
    }
}<|MERGE_RESOLUTION|>--- conflicted
+++ resolved
@@ -16,12 +16,8 @@
 pub enum Error {
     #[snafu(display("failed to retrieve AuthenticationClass"))]
     AuthenticationClassRetrieval {
-<<<<<<< HEAD
-        source: stackable_operator::error::Error,
-=======
         source: stackable_operator::client::Error,
         authentication_class: ObjectRef<AuthenticationClass>,
->>>>>>> 5b48d668
     },
     // TODO: Adapt message if multiple authentication classes are supported simultaneously
     #[snafu(display("only one authentication class is currently supported at a time. Possible Authentication class providers are {SUPPORTED_AUTHENTICATION_CLASS_PROVIDERS:?}"))]
