use snafu::{OptionExt, ResultExt, Snafu};
<<<<<<< HEAD
use stackable_druid_crd::{DruidCluster, ENV_COOKIE_PASSPHRASE, ENV_INTERNAL_SECRET};
=======
use stackable_druid_crd::security::INTERNAL_INITIAL_CLIENT_PASSWORD_ENV;
use stackable_druid_crd::DruidCluster;
>>>>>>> 95d27fa7
use stackable_operator::k8s_openapi::api::core::v1::{EnvVar, EnvVarSource, SecretKeySelector};
use stackable_operator::kube::ResourceExt;
use stackable_operator::{
    builder::meta::ObjectMetaBuilder, client::Client, k8s_openapi::api::core::v1::Secret,
};
use std::collections::{BTreeMap, HashSet};
use strum::{EnumDiscriminants, IntoStaticStr};

#[derive(Snafu, Debug, EnumDiscriminants)]
#[strum_discriminants(derive(IntoStaticStr))]
#[allow(clippy::enum_variant_names)]
pub enum Error {
    #[snafu(display("failed to apply internal secret"))]
    ApplyInternalSecret {
        source: stackable_operator::client::Error,
    },

    #[snafu(display("failed to delete internal secret"))]
    DeleteInternalSecret {
        source: stackable_operator::client::Error,
    },

    #[snafu(display("failed to retrieve secret for internal communications"))]
    FailedToRetrieveInternalSecret {
        source: stackable_operator::client::Error,
    },

    #[snafu(display("object defines no namespace"))]
    ObjectHasNoNamespace,

    #[snafu(display("object is missing metadata to build owner reference"))]
    ObjectMissingMetadataForOwnerRef {
        source: stackable_operator::builder::meta::Error,
    },
}

pub async fn create_shared_internal_secret(
    druid: &DruidCluster,
    client: &Client,
    controller_name: &str,
) -> Result<(), Error> {
    let secret = build_shared_internal_secret(druid)?;
    let existing_secret = client
        .get_opt::<Secret>(
            &secret.name_any(),
            secret
                .namespace()
                .as_deref()
                .context(ObjectHasNoNamespaceSnafu)?,
        )
        .await
        .context(FailedToRetrieveInternalSecretSnafu)?;

    match existing_secret {
        None => {
            tracing::info!(
                secret_name = secret.name_any(),
                "Did not found a shared internal secret with the necessary data, creating one"
            );
            client
                .apply_patch(controller_name, &secret, &secret)
                .await
                .context(ApplyInternalSecretSnafu)?;
        }
        Some(existing_secret) => {
            if existing_secret.immutable == Some(true) {
                // Before 2024-06-25 we did set `spec.immutable` to avoid accidentally changing the contents. Which was
                // great back than, *but* we now need something more flexible. AFAIK we can not make the Secret mutable,
                // so there seems to be no other way than to re-create it. We *could* read in the contents and use them
                // during the re-creation (so we don't change the contents to avoid downtime), but we strive that our
                // operators don't handle Secret contents and it's a one time migration thing.

                tracing::warn!(
                    secret_name = secret.name_any(),
                    "Shared internal secret found, which is immutable. Re-creating it, as we can not modify it. This \
                    should only happen once and will change the contents of the Secret. This might cause a short \
                    downtime of Druid, as the changed internal Secrets need to propagate through all Druid nodes"
                );

                client
                    .delete(&secret)
                    .await
                    .context(DeleteInternalSecretSnafu)?;

                client
                    .apply_patch(controller_name, &secret, &secret)
                    .await
                    .context(ApplyInternalSecretSnafu)?;
                return Ok(());
            }

            let current_secret_keys = existing_secret
                .data
                .unwrap_or_default()
                .into_keys()
                .collect::<HashSet<_>>();
            for required in secret
                .string_data
                .as_ref()
                .expect("Secret data must be set by the `build_shared_internal_secret` function")
                .keys()
            {
                if !current_secret_keys.contains(required) {
                    tracing::info!(
                        secret_name = secret.name_any(),
                        "Found shared internal secret, which is missing the key {required}, patching it"
                    );
                    tracing::warn!(
                        secret_name = secret.name_any(),
                        "Found shared internal secret, which is missing the key {required}, patching it. This \
                        should only happen once and will change the contents of the Secret. This might cause a short \
                        downtime of Druid, as the changed internal Secrets need to propagate through all Druid nodes"
                    );
                    client
                        .apply_patch(controller_name, &secret, &secret)
                        .await
                        .context(ApplyInternalSecretSnafu)?;
                    return Ok(());
                }
            }
        }
    }

    Ok(())
}

pub fn build_shared_internal_secret(druid: &DruidCluster) -> Result<Secret, Error> {
    let mut internal_secret = BTreeMap::new();
<<<<<<< HEAD
    internal_secret.insert(ENV_INTERNAL_SECRET.to_string(), get_random_base64());
    internal_secret.insert(ENV_COOKIE_PASSPHRASE.to_string(), get_random_base64());
=======
    internal_secret.insert(
        INTERNAL_INITIAL_CLIENT_PASSWORD_ENV.to_string(),
        get_random_base64(),
    );
>>>>>>> 95d27fa7

    Ok(Secret {
        metadata: ObjectMetaBuilder::new()
            .name(build_shared_internal_secret_name(druid))
            .namespace_opt(druid.namespace())
            .ownerreference_from_resource(druid, None, Some(true))
            .context(ObjectMissingMetadataForOwnerRefSnafu)?
            .build(),
        string_data: Some(internal_secret),
        ..Secret::default()
    })
}

pub fn build_shared_internal_secret_name(druid: &DruidCluster) -> String {
    format!("{}-internal-secret", druid.name_any())
}

fn get_random_base64() -> String {
    let mut buf = [0; 512];
    openssl::rand::rand_bytes(&mut buf).unwrap();
    openssl::base64::encode_block(&buf)
}

/// Give a secret name and an optional key in the secret to use.
/// The value from the key will be set into the given env var name.
/// If not secret key is given, the env var name will be used as the secret key.
pub fn env_var_from_secret(secret_name: &str, secret_key: Option<&str>, env_var: &str) -> EnvVar {
    EnvVar {
        name: env_var.to_string(),
        value_from: Some(EnvVarSource {
            secret_key_ref: Some(SecretKeySelector {
                optional: Some(false),
                name: Some(secret_name.to_string()),
                key: secret_key.unwrap_or(env_var).to_string(),
            }),
            ..EnvVarSource::default()
        }),
        ..EnvVar::default()
    }
}<|MERGE_RESOLUTION|>--- conflicted
+++ resolved
@@ -1,10 +1,5 @@
 use snafu::{OptionExt, ResultExt, Snafu};
-<<<<<<< HEAD
 use stackable_druid_crd::{DruidCluster, ENV_COOKIE_PASSPHRASE, ENV_INTERNAL_SECRET};
-=======
-use stackable_druid_crd::security::INTERNAL_INITIAL_CLIENT_PASSWORD_ENV;
-use stackable_druid_crd::DruidCluster;
->>>>>>> 95d27fa7
 use stackable_operator::k8s_openapi::api::core::v1::{EnvVar, EnvVarSource, SecretKeySelector};
 use stackable_operator::kube::ResourceExt;
 use stackable_operator::{
@@ -133,15 +128,8 @@
 
 pub fn build_shared_internal_secret(druid: &DruidCluster) -> Result<Secret, Error> {
     let mut internal_secret = BTreeMap::new();
-<<<<<<< HEAD
     internal_secret.insert(ENV_INTERNAL_SECRET.to_string(), get_random_base64());
     internal_secret.insert(ENV_COOKIE_PASSPHRASE.to_string(), get_random_base64());
-=======
-    internal_secret.insert(
-        INTERNAL_INITIAL_CLIENT_PASSWORD_ENV.to_string(),
-        get_random_base64(),
-    );
->>>>>>> 95d27fa7
 
     Ok(Secret {
         metadata: ObjectMetaBuilder::new()
