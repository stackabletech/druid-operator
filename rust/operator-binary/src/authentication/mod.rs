--- conflicted
+++ resolved
@@ -35,11 +35,7 @@
     },
 
     #[snafu(display("failed to create the OIDC well-known url."))]
-<<<<<<< HEAD
-    CreateOidcWellKnownUrl {
-=======
     ConstructOidcWellKnownUrl {
->>>>>>> 4acfec93
         source: stackable_operator::commons::authentication::oidc::Error,
     },
 
