--- conflicted
+++ resolved
@@ -596,22 +596,15 @@
     }
 
     // discovery
-<<<<<<< HEAD
     for discovery_cm in build_discovery_configmaps(
-        &druid,
-        &*druid,
+        druid,
+        druid,
         &client.kubernetes_cluster_info,
         &resolved_product_image,
         &druid_tls_security,
     )
     .await
     .context(BuildDiscoveryConfigSnafu)?
-=======
-    for discovery_cm in
-        build_discovery_configmaps(druid, druid, &resolved_product_image, &druid_tls_security)
-            .await
-            .context(BuildDiscoveryConfigSnafu)?
->>>>>>> 94793390
     {
         cluster_resources
             .add(client, discovery_cm)
