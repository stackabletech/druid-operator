--- conflicted
+++ resolved
@@ -5,7 +5,6 @@
 };
 
 use snafu::{OptionExt, ResultExt, Snafu};
-<<<<<<< HEAD
 use stackable_druid_crd::resource::{self, RoleResource};
 use stackable_druid_crd::tls::DruidTlsSettings;
 use stackable_druid_crd::{
@@ -14,16 +13,6 @@
     CREDENTIALS_SECRET_PROPERTY, DRUID_CONFIG_DIRECTORY, DS_BUCKET, HDFS_CONFIG_DIRECTORY,
     JVM_CONFIG, LOG4J2_CONFIG, RUNTIME_PROPS, RW_CONFIG_DIRECTORY, S3_ENDPOINT_URL,
     S3_PATH_STYLE_ACCESS, S3_SECRET_DIR_NAME, ZOOKEEPER_CONNECTION_STRING,
-=======
-use stackable_druid_crd::tls::DruidTlsSettings;
-use stackable_druid_crd::{
-    authentication, authentication::DruidAuthentication, resource::RoleResource, tls,
-    DeepStorageSpec, DruidAuthorization, DruidCluster, DruidRole, APP_NAME,
-    AUTH_AUTHORIZER_OPA_URI, CERTS_DIR, CONTROLLER_NAME, CREDENTIALS_SECRET_PROPERTY,
-    DRUID_CONFIG_DIRECTORY, DS_BUCKET, HDFS_CONFIG_DIRECTORY, JVM_CONFIG, LOG4J2_CONFIG,
-    RUNTIME_PROPS, RW_CONFIG_DIRECTORY, S3_ENDPOINT_URL, S3_PATH_STYLE_ACCESS, S3_SECRET_DIR_NAME,
-    ZOOKEEPER_CONNECTION_STRING,
->>>>>>> 8d9606a6
 };
 use stackable_operator::{
     builder::{
@@ -200,11 +189,8 @@
     InvalidAuthenticationConfig { source: authentication::Error },
     #[snafu(display("invalid tls configuration"))]
     InvalidTlsConfig { source: tls::Error },
-<<<<<<< HEAD
     #[snafu(display("object defines no namespace"))]
     ObjectHasNoNamespace,
-=======
->>>>>>> 8d9606a6
 }
 
 type Result<T, E = Error> = std::result::Result<T, E>;
@@ -734,7 +720,6 @@
                 .build(),
         );
     }
-<<<<<<< HEAD
 }
 
 fn add_config_volume_and_volume_mounts(
@@ -756,29 +741,6 @@
     );
 }
 
-=======
-}
-
-fn add_config_volume_and_volume_mounts(
-    rolegroup_ref: &RoleGroupRef<DruidCluster>,
-    cb_druid: &mut ContainerBuilder,
-    pb: &mut PodBuilder,
-) {
-    cb_druid.add_volume_mount("config", DRUID_CONFIG_DIRECTORY);
-    pb.add_volume(
-        VolumeBuilder::new("config")
-            .with_config_map(rolegroup_ref.object_name())
-            .build(),
-    );
-    cb_druid.add_volume_mount("rwconfig", RW_CONFIG_DIRECTORY);
-    pb.add_volume(
-        VolumeBuilder::new("rwconfig")
-            .with_empty_dir(Some(""), None)
-            .build(),
-    );
-}
-
->>>>>>> 8d9606a6
 fn add_s3_volume_and_volume_mounts(
     s3_conn: Option<&S3ConnectionSpec>,
     cb_druid: &mut ContainerBuilder,
@@ -824,5 +786,5 @@
 }
 
 pub fn error_policy(_obj: Arc<DruidCluster>, _error: &Error, _ctx: Arc<Ctx>) -> Action {
-    Action::requeue(Duration::from_secs(10))
+    Action::requeue(Duration::from_secs(5))
 }