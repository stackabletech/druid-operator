//! Ensures that `Pod`s are configured and running for each [`DruidCluster`]
use crate::{
    config::{get_jvm_config, get_log4j_config},
    discovery::{self, build_discovery_configmaps},
    extensions::get_extension_list,
<<<<<<< HEAD
    OPERATOR_NAME,
=======
    internal_secret::{
        build_shared_internal_secret_name, create_shared_internal_secret, env_var_from_secret,
        ENV_INTERNAL_SECRET,
    },
>>>>>>> a158c7bd
};

use snafu::{OptionExt, ResultExt, Snafu};
use stackable_druid_crd::{
    authorization::DruidAuthorization,
    build_string_list,
<<<<<<< HEAD
    memory::{HistoricalDerivedSettings, RESERVED_OS_MEMORY},
    security::DruidTlsSecurity,
=======
    ldap::{
        DruidLdapSettings, PLACEHOLDER_INTERNAL_CLIENT_PASSWORD, PLACEHOLDER_LDAP_BIND_PASSWORD,
        PLACEHOLDER_LDAP_BIND_USER,
    },
    security::{resolve_authentication_classes, DruidTlsSecurity},
>>>>>>> a158c7bd
    DeepStorageSpec, DruidCluster, DruidRole, APP_NAME, AUTH_AUTHORIZER_OPA_URI, CERTS_DIR,
    CREDENTIALS_SECRET_PROPERTY, DRUID_CONFIG_DIRECTORY, DS_BUCKET, EXTENSIONS_LOADLIST,
    HDFS_CONFIG_DIRECTORY, JVM_CONFIG, LOG4J2_CONFIG, RUNTIME_PROPS, RW_CONFIG_DIRECTORY,
    S3_ENDPOINT_URL, S3_PATH_STYLE_ACCESS, S3_SECRET_DIR_NAME, ZOOKEEPER_CONNECTION_STRING,
};
use stackable_druid_crd::{
    build_recommended_labels,
    resource::{self, RoleResource},
};
use stackable_operator::{
    builder::{
        ConfigMapBuilder, ContainerBuilder, ObjectMetaBuilder, PodBuilder,
        PodSecurityContextBuilder, SecretOperatorVolumeSourceBuilder, VolumeBuilder,
    },
    cluster_resources::ClusterResources,
    commons::{
        opa::OpaApiVersion,
        product_image_selection::ResolvedProductImage,
        s3::{S3AccessStyle, S3ConnectionSpec},
        tls::{CaCert, TlsVerification},
    },
    k8s_openapi::{
        api::{
            apps::v1::{StatefulSet, StatefulSetSpec},
            core::v1::{ConfigMap, EnvVar, Service, ServiceSpec},
        },
        apimachinery::pkg::apis::meta::v1::LabelSelector,
    },
    kube::{
        runtime::{controller::Action, reflector::ObjectRef},
        Resource,
    },
    labels::{role_group_selector_labels, role_selector_labels},
    logging::controller::ReconcilerError,
    product_config::{types::PropertyNameKind, ProductConfigManager},
    product_config_utils::{transform_all_roles_to_config, validate_all_roles_and_groups_config},
    role_utils::RoleGroupRef,
};
use stackable_operator::{
    commons::product_image_selection::ResolvedProductImage, memory::MemoryQuantity,
};
use std::{
    collections::{BTreeMap, HashMap},
    ops::Deref,
    str::FromStr,
    sync::Arc,
    time::Duration,
};
use strum::{EnumDiscriminants, IntoStaticStr};

pub const CONTROLLER_NAME: &str = "druidcluster";

const DOCKER_IMAGE_BASE_NAME: &str = "druid";

pub struct Ctx {
    pub client: stackable_operator::client::Client,
    pub product_config: ProductConfigManager,
}

#[derive(Snafu, Debug, EnumDiscriminants)]
#[snafu(visibility(pub(crate)))]
#[strum_discriminants(derive(IntoStaticStr))]
#[allow(clippy::enum_variant_names)]
pub enum Error {
    #[snafu(display("failed to apply global Service"))]
    ApplyRoleService {
        source: stackable_operator::error::Error,
    },
    #[snafu(display("failed to apply Service for {}", rolegroup))]
    ApplyRoleGroupService {
        source: stackable_operator::error::Error,
        rolegroup: RoleGroupRef<DruidCluster>,
    },
    #[snafu(display("failed to build ConfigMap for {}", rolegroup))]
    BuildRoleGroupConfig {
        source: stackable_operator::error::Error,
        rolegroup: RoleGroupRef<DruidCluster>,
    },
    #[snafu(display("failed to apply ConfigMap for {}", rolegroup))]
    ApplyRoleGroupConfig {
        source: stackable_operator::error::Error,
        rolegroup: RoleGroupRef<DruidCluster>,
    },
    #[snafu(display("failed to apply StatefulSet for {}", rolegroup))]
    ApplyRoleGroupStatefulSet {
        source: stackable_operator::error::Error,
        rolegroup: RoleGroupRef<DruidCluster>,
    },
    #[snafu(display("invalid product config"))]
    InvalidProductConfig {
        source: stackable_operator::error::Error,
    },
    #[snafu(display("object is missing metadata to build owner reference"))]
    ObjectMissingMetadataForOwnerRef {
        source: stackable_operator::error::Error,
    },
    #[snafu(display(
        "failed to get ZooKeeper discovery config map for cluster: {}",
        cm_name
    ))]
    GetZookeeperConnStringConfigMap {
        source: stackable_operator::error::Error,
        cm_name: String,
    },
    #[snafu(display(
        "failed to get OPA discovery config map and/or connection string for cluster: {}",
        cm_name
    ))]
    GetOpaConnString {
        source: stackable_operator::error::Error,
        cm_name: String,
    },
    #[snafu(display("failed to get valid S3 connection"))]
    GetS3Connection { source: stackable_druid_crd::Error },
    #[snafu(display("failed to get deep storage bucket"))]
    GetDeepStorageBucket {
        source: stackable_operator::error::Error,
    },
    #[snafu(display(
        "failed to get ZooKeeper connection string from config map {}",
        cm_name
    ))]
    MissingZookeeperConnString { cm_name: String },
    #[snafu(display("failed to transform configs"))]
    ProductConfigTransform {
        source: stackable_operator::product_config_utils::ConfigError,
    },
    #[snafu(display("failed to format runtime properties"))]
    PropertiesWriteError {
        source: stackable_operator::product_config::writer::PropertiesWriterError,
    },
    #[snafu(display("failed to build discovery ConfigMap"))]
    BuildDiscoveryConfig { source: discovery::Error },
    #[snafu(display("failed to apply discovery ConfigMap"))]
    ApplyDiscoveryConfig {
        source: stackable_operator::error::Error,
    },
    #[snafu(display(
        "Druid does not support skipping the verification of the tls enabled S3 server"
    ))]
    S3TlsNoVerificationNotSupported,
    #[snafu(display("could not parse Druid role [{role}]"))]
    UnidentifiedDruidRole {
        source: strum::ParseError,
        role: String,
    },
    #[snafu(display("failed to resolve and merge resource config for role and role group"))]
    FailedToResolveResourceConfig {
        source: stackable_druid_crd::resource::Error,
    },
    #[snafu(display("invalid java heap config - missing default or value in crd?"))]
    InvalidJavaHeapConfig,
    #[snafu(display("failed to convert java heap config to unit [{unit}]"))]
    FailedToConvertJavaHeap {
        source: stackable_operator::error::Error,
        unit: String,
    },
    #[snafu(display("failed to create cluster resources"))]
    CreateClusterResources {
        source: stackable_operator::error::Error,
    },
    #[snafu(display("failed to delete orphaned resources"))]
    DeleteOrphanedResources {
        source: stackable_operator::error::Error,
    },
    #[snafu(display("failed to create container builder with name [{name}]"))]
    FailedContainerBuilderCreation {
        source: stackable_operator::error::Error,
        name: String,
    },
    #[snafu(display("object defines no namespace"))]
    ObjectHasNoNamespace,
    #[snafu(display("failed to initialize security context"))]
    FailedToInitializeSecurityContext {
        source: stackable_druid_crd::security::Error,
    },
<<<<<<< HEAD
    #[snafu(display("failed to format memory quantity for Java"))]
    FormatMemoryStringForJava {
        source: stackable_operator::error::Error,
    },
    #[snafu(display("failed to derive Druid memory settings from resources"))]
    DeriveMemorySettings {
        source: stackable_druid_crd::memory::Error,
    },
    #[snafu(display("failed to get memory limits"))]
    GetMemoryLimit,
    #[snafu(display("failed to parse memory quantity"))]
    ParseMemoryQuantity {
        source: stackable_operator::error::Error,
    },
    #[snafu(display("the operator produced an internally inconsistent state"))]
    InconsistentConfiguration,
    #[snafu(display("failed to update Druid config from resources"))]
    UpdateDruidConfigFromResources {
        source: stackable_druid_crd::resource::Error,
    },
=======
    #[snafu(display("failed to retrieve secret for internal communications"))]
    FailedInternalSecretCreation {
        source: crate::internal_secret::Error,
    },
    #[snafu(display(
        "failed to access bind credentials although they are required for LDAP to work"
    ))]
    LdapBindCredentialsAreRequired,
>>>>>>> a158c7bd
}

type Result<T, E = Error> = std::result::Result<T, E>;

impl ReconcilerError for Error {
    fn category(&self) -> &'static str {
        ErrorDiscriminants::from(self).into()
    }
}

pub async fn reconcile_druid(druid: Arc<DruidCluster>, ctx: Arc<Ctx>) -> Result<Action> {
    tracing::info!("Starting reconcile");
    let client = &ctx.client;
    let namespace = &druid
        .metadata
        .namespace
        .clone()
        .with_context(|| ObjectHasNoNamespaceSnafu {})?;
    let resolved_product_image: ResolvedProductImage =
        druid.spec.image.resolve(DOCKER_IMAGE_BASE_NAME);

    let zk_confmap = druid.spec.cluster_config.zookeeper_config_map_name.clone();
    let zk_connstr = client
        .get::<ConfigMap>(&zk_confmap, namespace)
        .await
        .context(GetZookeeperConnStringConfigMapSnafu {
            cm_name: zk_confmap.clone(),
        })?
        .data
        .and_then(|mut data| data.remove("ZOOKEEPER"))
        .context(MissingZookeeperConnStringSnafu {
            cm_name: zk_confmap.clone(),
        })?;

    // Assemble the OPA connection string from the discovery and the given path, if a spec is given.
    let opa_connstr = if let Some(DruidAuthorization { opa: opa_config }) =
        &druid.spec.cluster_config.authorization
    {
        Some(
            opa_config
                .full_document_url_from_config_map(
                    client,
                    druid.deref(),
                    Some("allow"),
                    OpaApiVersion::V1,
                )
                .await
                .context(GetOpaConnStringSnafu {
                    cm_name: opa_config.config_map_name.clone(),
                })?,
        )
    } else {
        None
    };

    // Get the s3 connection if one is defined
    let s3_conn = druid
        .get_s3_connection(client)
        .await
        .context(GetS3ConnectionSnafu)?;

    let deep_storage_bucket_name = match &druid.spec.cluster_config.deep_storage {
        DeepStorageSpec::S3(s3_spec) => {
            s3_spec
                .bucket
                .resolve(client, namespace)
                .await
                .context(GetDeepStorageBucketSnafu)?
                .bucket_name
        }
        _ => None,
    };

    let resolved_authentication_classes = resolve_authentication_classes(client, &druid)
        .await
        .context(FailedToInitializeSecurityContextSnafu)?;

    let druid_ldap_settings = DruidLdapSettings::new_from(&resolved_authentication_classes);

    let druid_tls_security =
        DruidTlsSecurity::new_from_druid_cluster(&druid, resolved_authentication_classes);

    // False positive, auto-deref breaks type inference
    #[allow(clippy::explicit_auto_deref)]
    let role_config = transform_all_roles_to_config(&*druid, druid.build_role_properties());
    let validated_role_config = validate_all_roles_and_groups_config(
        &resolved_product_image.product_version,
        &role_config.context(ProductConfigTransformSnafu)?,
        &ctx.product_config,
        false,
        false,
    )
    .context(InvalidProductConfigSnafu)?;

    let mut cluster_resources = ClusterResources::new(
        APP_NAME,
        OPERATOR_NAME,
        CONTROLLER_NAME,
        &druid.object_ref(&()),
    )
    .context(CreateClusterResourcesSnafu)?;

    for (role_name, role_config) in validated_role_config.iter() {
        let druid_role = DruidRole::from_str(role_name).context(UnidentifiedDruidRoleSnafu {
            role: role_name.to_string(),
        })?;

        let role_service = build_role_service(
            &druid,
            &resolved_product_image,
            &druid_role,
            &druid_tls_security,
        )?;
        cluster_resources
            .add(client, &role_service)
            .await
            .context(ApplyRoleServiceSnafu)?;

        create_shared_internal_secret(&druid, client, CONTROLLER_NAME)
            .await
            .context(FailedInternalSecretCreationSnafu)?;

        for (rolegroup_name, rolegroup_config) in role_config.iter() {
            let rolegroup = RoleGroupRef {
                cluster: ObjectRef::from_obj(&*druid),
                role: role_name.into(),
                role_group: rolegroup_name.into(),
            };

            let resources = resource::resources(&druid, &druid_role, &rolegroup)
                .context(FailedToResolveResourceConfigSnafu)?;

            let rg_service = build_rolegroup_services(
                &druid,
                &resolved_product_image,
                &rolegroup,
                &druid_tls_security,
            )?;
            let rg_configmap = build_rolegroup_config_map(
                &druid,
                &resolved_product_image,
                &rolegroup,
                rolegroup_config,
                &zk_connstr,
                opa_connstr.as_deref(),
                s3_conn.as_ref(),
                deep_storage_bucket_name.as_deref(),
                &resources,
                &druid_tls_security,
                &druid_ldap_settings,
            )?;
            let rg_statefulset = build_rolegroup_statefulset(
                &druid,
                &resolved_product_image,
                &rolegroup,
                rolegroup_config,
                s3_conn.as_ref(),
                &resources,
                &druid_tls_security,
                &druid_ldap_settings,
            )?;
            cluster_resources
                .add(client, &rg_service)
                .await
                .with_context(|_| ApplyRoleGroupServiceSnafu {
                    rolegroup: rolegroup.clone(),
                })?;
            cluster_resources
                .add(client, &rg_configmap)
                .await
                .with_context(|_| ApplyRoleGroupConfigSnafu {
                    rolegroup: rolegroup.clone(),
                })?;
            cluster_resources
                .add(client, &rg_statefulset)
                .await
                .with_context(|_| ApplyRoleGroupStatefulSetSnafu {
                    rolegroup: rolegroup.clone(),
                })?;
        }
    }

    // discovery
    for discovery_cm in build_discovery_configmaps(
        &druid,
        &*druid,
        &resolved_product_image,
        &druid_tls_security,
    )
    .await
    .context(BuildDiscoveryConfigSnafu)?
    {
        cluster_resources
            .add(client, &discovery_cm)
            .await
            .context(ApplyDiscoveryConfigSnafu)?;
    }

    cluster_resources
        .delete_orphaned_resources(client)
        .await
        .context(DeleteOrphanedResourcesSnafu)?;

    Ok(Action::await_change())
}

/// The server-role service is the primary endpoint that should be used by clients that do not perform internal load balancing,
/// including targets outside of the cluster.
pub fn build_role_service(
    druid: &DruidCluster,
    resolved_product_image: &ResolvedProductImage,
    role: &DruidRole,
    druid_tls_security: &DruidTlsSecurity,
) -> Result<Service> {
    let role_name = role.to_string();
    let role_svc_name = format!(
        "{}-{}",
        druid.metadata.name.as_ref().unwrap_or(&"druid".to_string()),
        role_name
    );
    Ok(Service {
        metadata: ObjectMetaBuilder::new()
            .name_and_namespace(druid)
            .name(&role_svc_name)
            .ownerreference_from_resource(druid, None, Some(true))
            .context(ObjectMissingMetadataForOwnerRefSnafu)?
            .with_recommended_labels(build_recommended_labels(
                druid,
                CONTROLLER_NAME,
                &resolved_product_image.app_version_label,
                &role_name,
                "global",
            ))
            .build(),
        spec: Some(ServiceSpec {
            ports: Some(druid_tls_security.service_ports(role)),
            selector: Some(role_selector_labels(druid, APP_NAME, &role_name)),
            type_: Some("NodePort".to_string()),
            ..ServiceSpec::default()
        }),
        status: None,
    })
}

#[allow(clippy::too_many_arguments)]
/// The rolegroup [`ConfigMap`] configures the rolegroup based on the configuration given by the administrator
fn build_rolegroup_config_map(
    druid: &DruidCluster,
    resolved_product_image: &ResolvedProductImage,
    rolegroup: &RoleGroupRef<DruidCluster>,
    rolegroup_config: &HashMap<PropertyNameKind, BTreeMap<String, String>>,
    zk_connstr: &str,
    opa_connstr: Option<&str>,
    s3_conn: Option<&S3ConnectionSpec>,
    deep_storage_bucket_name: Option<&str>,
    resources: &RoleResource,
    druid_tls_security: &DruidTlsSecurity,
    druid_ldap_settings: &Option<DruidLdapSettings>,
) -> Result<ConfigMap> {
    let role = DruidRole::from_str(&rolegroup.role).unwrap();
    let mut cm_conf_data = BTreeMap::new(); // filename -> filecontent

    for (property_name_kind, config) in rolegroup_config {
        let mut transformed_config: BTreeMap<String, Option<String>> = config
            .iter()
            .map(|(k, v)| (k.clone(), Some(v.clone())))
            .collect();

        match property_name_kind {
            PropertyNameKind::File(file_name) if file_name == RUNTIME_PROPS => {
                // Add any properties derived from storage manifests, such as segment cache locations.
                // This has to be done here since there is no other suitable place for it.
                // Previously such properties were added in the compute_files() function,
                // but that code path is now incompatible with the design of fragment merging.
                resources
                    .update_druid_config_file(&mut transformed_config)
                    .context(UpdateDruidConfigFromResourcesSnafu)?;
                // NOTE: druid.host can be set manually - if it isn't, the canonical host name of
                // the local host is used.  This should work with the agent and k8s host networking
                // but might need to be revisited in the future
                transformed_config.insert(
                    ZOOKEEPER_CONNECTION_STRING.to_string(),
                    Some(zk_connstr.to_string()),
                );

                transformed_config.insert(
                    EXTENSIONS_LOADLIST.to_string(),
                    Some(build_string_list(&get_extension_list(
                        druid,
                        druid_tls_security,
                    ))),
                );

                if let Some(opa_str) = opa_connstr {
                    transformed_config.insert(
                        AUTH_AUTHORIZER_OPA_URI.to_string(),
                        Some(opa_str.to_string()),
                    );
                };

                if let Some(conn) = s3_conn {
                    if let Some(endpoint) = conn.endpoint() {
                        transformed_config.insert(S3_ENDPOINT_URL.to_string(), Some(endpoint));
                    }

                    // We did choose a match statement here to detect new access styles in the future
                    let path_style_access = match conn.access_style.clone().unwrap_or_default() {
                        S3AccessStyle::Path => true,
                        S3AccessStyle::VirtualHosted => false,
                    };
                    transformed_config.insert(
                        S3_PATH_STYLE_ACCESS.to_string(),
                        Some(path_style_access.to_string()),
                    );
                }
                transformed_config.insert(
                    DS_BUCKET.to_string(),
                    deep_storage_bucket_name.map(str::to_string),
                );

                // add tls encryption / auth properties
                druid_tls_security.add_tls_config_properties(&mut transformed_config, &role);

                if let Some(ldap_settings) = druid_ldap_settings {
                    transformed_config.extend(ldap_settings.generate_runtime_properties_config());
                };

                let runtime_properties =
                    stackable_operator::product_config::writer::to_java_properties_string(
                        transformed_config.iter(),
                    )
                    .context(PropertiesWriteSnafu)?;
                cm_conf_data.insert(RUNTIME_PROPS.to_string(), runtime_properties);
            }
            PropertyNameKind::File(file_name) if file_name == JVM_CONFIG => {
                // This match structure computes the heap and direct access memory requirements for each role.
                // Both parameters are then used to construct the JVM config.
                let (heap, direct) = match resources {
                    RoleResource::Historical(r) => {
                        let settings = HistoricalDerivedSettings::try_from(r)
                            .context(DeriveMemorySettingsSnafu)?;
                        (
                            settings.heap_memory(),
                            Some(settings.direct_access_memory()),
                        )
                    }
                    RoleResource::Druid(r) => {
                        let total_memory = MemoryQuantity::try_from(
                            r.memory.limit.as_ref().context(GetMemoryLimitSnafu)?,
                        )
                        .context(ParseMemoryQuantitySnafu)?;
                        match role {
                            DruidRole::Historical => return Err(Error::InconsistentConfiguration),
                            DruidRole::Coordinator => {
                                // The coordinator needs no direct memory
                                let heap_memory = total_memory - *RESERVED_OS_MEMORY;
                                (heap_memory, None)
                            }
                            DruidRole::Broker => {
                                let direct_memory = MemoryQuantity::from_mebi(400.);
                                let heap_memory =
                                    total_memory - *RESERVED_OS_MEMORY - direct_memory;
                                (heap_memory, Some(direct_memory))
                            }
                            DruidRole::MiddleManager => {
                                // The middle manager needs no direct memory
                                let heap_memory = total_memory - *RESERVED_OS_MEMORY;
                                (heap_memory, None)
                            }
                            DruidRole::Router => {
                                let direct_memory = MemoryQuantity::from_mebi(128.);
                                let heap_memory =
                                    total_memory - *RESERVED_OS_MEMORY - direct_memory;
                                (heap_memory, Some(direct_memory))
                            }
                        }
                    }
                };
                let jvm_config = get_jvm_config(&role, heap, direct);
                cm_conf_data.insert(JVM_CONFIG.to_string(), jvm_config?);
            }
            PropertyNameKind::File(file_name) if file_name == LOG4J2_CONFIG => {
                let log_config = get_log4j_config(&role);
                cm_conf_data.insert(LOG4J2_CONFIG.to_string(), log_config);
            }
            _ => {}
        }
    }

    let mut config_map_builder = ConfigMapBuilder::new();
    config_map_builder.metadata(
        ObjectMetaBuilder::new()
            .name_and_namespace(druid)
            .name(rolegroup.object_name())
            .ownerreference_from_resource(druid, None, Some(true))
            .context(ObjectMissingMetadataForOwnerRefSnafu)?
            .with_recommended_labels(build_recommended_labels(
                druid,
                CONTROLLER_NAME,
                &resolved_product_image.app_version_label,
                &rolegroup.role,
                &rolegroup.role_group,
            ))
            .build(),
    );
    for (filename, file_content) in cm_conf_data.iter() {
        config_map_builder.add_data(filename, file_content);
    }
    config_map_builder
        .build()
        .with_context(|_| BuildRoleGroupConfigSnafu {
            rolegroup: rolegroup.clone(),
        })
}

/// The rolegroup [`Service`] is a headless service that allows direct access to the instances of a certain rolegroup
///
/// This is mostly useful for internal communication between peers, or for clients that perform client-side load balancing.
fn build_rolegroup_services(
    druid: &DruidCluster,
    resolved_product_image: &ResolvedProductImage,
    rolegroup: &RoleGroupRef<DruidCluster>,
    druid_tls_security: &DruidTlsSecurity,
) -> Result<Service> {
    let role = DruidRole::from_str(&rolegroup.role).unwrap();

    Ok(Service {
        metadata: ObjectMetaBuilder::new()
            .name_and_namespace(druid)
            .name(&rolegroup.object_name())
            .ownerreference_from_resource(druid, None, Some(true))
            .context(ObjectMissingMetadataForOwnerRefSnafu)?
            .with_recommended_labels(build_recommended_labels(
                druid,
                CONTROLLER_NAME,
                &resolved_product_image.app_version_label,
                &rolegroup.role,
                &rolegroup.role_group,
            ))
            .with_label("prometheus.io/scrape", "true")
            .build(),
        spec: Some(ServiceSpec {
            cluster_ip: Some("None".to_string()),
            ports: Some(druid_tls_security.service_ports(&role)),
            selector: Some(role_group_selector_labels(
                druid,
                APP_NAME,
                &rolegroup.role,
                &rolegroup.role_group,
            )),
            publish_not_ready_addresses: Some(true),
            ..ServiceSpec::default()
        }),
        status: None,
    })
}

#[allow(clippy::too_many_arguments)]
/// The rolegroup [`StatefulSet`] runs the rolegroup, as configured by the administrator.
///
/// The [`Pod`](`stackable_operator::k8s_openapi::api::core::v1::Pod`)s are accessible through the corresponding [`Service`] (from [`build_rolegroup_services`]).
fn build_rolegroup_statefulset(
    druid: &DruidCluster,
    resolved_product_image: &ResolvedProductImage,
    rolegroup_ref: &RoleGroupRef<DruidCluster>,
    rolegroup_config: &HashMap<PropertyNameKind, BTreeMap<String, String>>,
    s3_conn: Option<&S3ConnectionSpec>,
    resources: &RoleResource,
    druid_tls_security: &DruidTlsSecurity,
    ldap_settings: &Option<DruidLdapSettings>,
) -> Result<StatefulSet> {
    let role = DruidRole::from_str(&rolegroup_ref.role).context(UnidentifiedDruidRoleSnafu {
        role: rolegroup_ref.role.to_string(),
    })?;

    // init container builder
    let mut cb_prepare = ContainerBuilder::new("prepare")
        .context(FailedContainerBuilderCreationSnafu { name: "prepare" })?;
    // druid container builder
    let mut cb_druid = ContainerBuilder::new(APP_NAME)
        .context(FailedContainerBuilderCreationSnafu { name: APP_NAME })?;
    // init pod builder
    let mut pb = PodBuilder::new();
    pb.node_selector_opt(druid.node_selector(rolegroup_ref));

    if let Some(ldap_settings) = ldap_settings {
        // TODO: Connecting to an LDAP server without bind credentials does not seem to be configurable in Druid at the moment
        // see https://github.com/stackabletech/druid-operator/issues/383 for future work.
        // Expect bind credentials to be provided for now, and throw return a useful error if there are none.
        if ldap_settings.ldap.bind_credentials.is_none() {
            return LdapBindCredentialsAreRequiredSnafu.fail();
        }

        ldap_settings
            .ldap
            .add_volumes_and_mounts(&mut pb, vec![&mut cb_druid]);
    }
    let ldap_auth_cmd = get_ldap_secret_placeholder_replacement_commands(ldap_settings)?;

    // volume and volume mounts
    druid_tls_security
        .add_tls_volume_and_volume_mounts(&mut cb_prepare, &mut cb_druid, &mut pb)
        .context(FailedToInitializeSecurityContextSnafu)?;
    add_s3_volume_and_volume_mounts(s3_conn, &mut cb_druid, &mut pb)?;
    add_config_volume_and_volume_mounts(rolegroup_ref, &mut cb_druid, &mut pb);
    add_hdfs_cm_volume_and_volume_mounts(
        &druid.spec.cluster_config.deep_storage,
        &mut cb_druid,
        &mut pb,
    );
    resources.update_volumes_and_volume_mounts(&mut cb_druid, &mut pb);

    let prepare_container_command = druid_tls_security.build_tls_key_stores_cmd();

    cb_prepare
        .image_from_product_image(resolved_product_image)
        .command(vec!["/bin/bash".to_string(), "-c".to_string()])
        .args(vec![prepare_container_command.join(" && ")])
        .build();

    // rest of env
    let mut rest_env = rolegroup_config
        .get(&PropertyNameKind::Env)
        .iter()
        .flat_map(|env_vars| env_vars.iter())
        .filter(|(k, _)| k != &&CREDENTIALS_SECRET_PROPERTY.to_string())
        .map(|(k, v)| EnvVar {
            name: k.clone(),
            value: Some(v.clone()),
            ..EnvVar::default()
        })
        .collect::<Vec<_>>();

    let secret_name = build_shared_internal_secret_name(druid);
    rest_env.push(env_var_from_secret(&secret_name, None, ENV_INTERNAL_SECRET));

    cb_druid
        .image_from_product_image(resolved_product_image)
        .command(role.get_command(s3_conn, ldap_auth_cmd))
        .add_env_vars(rest_env)
        .add_container_ports(druid_tls_security.container_ports(&role))
        // 10s * 30 = 300s to come up
        .startup_probe(druid_tls_security.get_tcp_socket_probe(30, 10, 30, 3))
        // 10s * 1 = 10s to get removed from service
        .readiness_probe(druid_tls_security.get_tcp_socket_probe(10, 10, 1, 3))
        // 10s * 3 = 30s to be restarted
        .liveness_probe(druid_tls_security.get_tcp_socket_probe(10, 10, 3, 3))
        .resources(resources.as_resource_requirements());

    pb.image_pull_secrets_from_product_image(resolved_product_image)
        .add_init_container(cb_prepare.build())
        .add_container(cb_druid.build())
        .metadata_builder(|m| {
            m.with_recommended_labels(build_recommended_labels(
                druid,
                CONTROLLER_NAME,
                &resolved_product_image.app_version_label,
                &rolegroup_ref.role,
                &rolegroup_ref.role_group,
            ))
        })
        .security_context(
            PodSecurityContextBuilder::new()
                .run_as_user(1000)
                .run_as_group(1000)
                .fs_group(1000)
                .build(),
        );

    Ok(StatefulSet {
        metadata: ObjectMetaBuilder::new()
            .name_and_namespace(druid)
            .name(&rolegroup_ref.object_name())
            .ownerreference_from_resource(druid, None, Some(true))
            .context(ObjectMissingMetadataForOwnerRefSnafu)?
            .with_recommended_labels(build_recommended_labels(
                druid,
                CONTROLLER_NAME,
                &resolved_product_image.app_version_label,
                &rolegroup_ref.role,
                &rolegroup_ref.role_group,
            ))
            .build(),
        spec: Some(StatefulSetSpec {
            pod_management_policy: Some("Parallel".to_string()),
            replicas: if druid.spec.stopped.unwrap_or(false) {
                Some(0)
            } else {
                druid.replicas(rolegroup_ref)
            },
            selector: LabelSelector {
                match_labels: Some(role_group_selector_labels(
                    druid,
                    APP_NAME,
                    &rolegroup_ref.role,
                    &rolegroup_ref.role_group,
                )),
                ..LabelSelector::default()
            },
            service_name: rolegroup_ref.object_name(),
            template: pb.build_template(),
            ..StatefulSetSpec::default()
        }),
        status: None,
    })
}

fn add_hdfs_cm_volume_and_volume_mounts(
    deep_storage_spec: &DeepStorageSpec,
    cb_druid: &mut ContainerBuilder,
    pb: &mut PodBuilder,
) {
    // hdfs deep storage mount
    if let DeepStorageSpec::HDFS(hdfs) = deep_storage_spec {
        cb_druid.add_volume_mount("hdfs", HDFS_CONFIG_DIRECTORY);
        pb.add_volume(
            VolumeBuilder::new("hdfs")
                .with_config_map(&hdfs.config_map_name)
                .build(),
        );
    }
}

fn get_ldap_secret_placeholder_replacement_commands(
    ldap_settings: &Option<DruidLdapSettings>,
) -> Result<Vec<String>, Error> {
    let mut commands = Vec::new();

    if let Some(ldap_settings) = ldap_settings {
        let runtime_properties_file: String = format!("{RW_CONFIG_DIRECTORY}/{RUNTIME_PROPS}");

        let internal_client_password = format!("$(echo ${ENV_INTERNAL_SECRET})");

        commands
                .push(r#"echo "Replacing LDAP placeholders with their proper values in {RUNTIME_PROPERTIES_FILE}""#.to_string());
        commands.push(format!(
            r#"sed "s|{PLACEHOLDER_INTERNAL_CLIENT_PASSWORD}|{internal_client_password}|g" -i {runtime_properties_file}"# // using another delimeter (|) here because of base64 string
        ));

        if let Some((ldap_bind_user_path, ldap_bind_password_path)) =
            ldap_settings.ldap.bind_credentials_mount_paths()
        {
            let ldap_bind_user = format!("$(cat {ldap_bind_user_path})");
            let ldap_bind_password = format!("$(cat {ldap_bind_password_path})");

            commands.push(format!(
                    r#"sed "s/{PLACEHOLDER_LDAP_BIND_USER}/{ldap_bind_user}/g" -i {runtime_properties_file}"#
                ));
            commands.push(format!(
                    r#"sed "s/{PLACEHOLDER_LDAP_BIND_PASSWORD}/{ldap_bind_password}/g" -i {runtime_properties_file}"#
                ));
        }
    }
    Ok(commands)
}

fn add_config_volume_and_volume_mounts(
    rolegroup_ref: &RoleGroupRef<DruidCluster>,
    cb_druid: &mut ContainerBuilder,
    pb: &mut PodBuilder,
) {
    cb_druid.add_volume_mount("config", DRUID_CONFIG_DIRECTORY);
    pb.add_volume(
        VolumeBuilder::new("config")
            .with_config_map(rolegroup_ref.object_name())
            .build(),
    );
    cb_druid.add_volume_mount("rwconfig", RW_CONFIG_DIRECTORY);
    pb.add_volume(
        VolumeBuilder::new("rwconfig")
            .with_empty_dir(Some(""), None)
            .build(),
    );
}

fn add_s3_volume_and_volume_mounts(
    s3_conn: Option<&S3ConnectionSpec>,
    cb_druid: &mut ContainerBuilder,
    pb: &mut PodBuilder,
) -> Result<()> {
    if let Some(s3_conn) = s3_conn {
        if let Some(credentials) = &s3_conn.credentials {
            pb.add_volume(credentials.to_volume("s3-credentials"));
            cb_druid.add_volume_mount("s3-credentials", S3_SECRET_DIR_NAME);
        }

        if let Some(tls) = &s3_conn.tls {
            match &tls.verification {
                TlsVerification::None {} => return S3TlsNoVerificationNotSupportedSnafu.fail(),
                TlsVerification::Server(server_verification) => {
                    match &server_verification.ca_cert {
                        CaCert::WebPki {} => {}
                        CaCert::SecretClass(secret_class) => {
                            let volume_name = format!("{secret_class}-tls-certificate");

                            let volume = VolumeBuilder::new(&volume_name)
                                .ephemeral(
                                    SecretOperatorVolumeSourceBuilder::new(secret_class).build(),
                                )
                                .build();
                            pb.add_volume(volume);
                            cb_druid.add_volume_mount(
                                &volume_name,
                                format!("{CERTS_DIR}/{volume_name}"),
                            );
                        }
                    }
                }
            }
        }
    }

    Ok(())
}

pub fn error_policy(_obj: Arc<DruidCluster>, _error: &Error, _ctx: Arc<Ctx>) -> Action {
    Action::requeue(Duration::from_secs(5))
}

#[cfg(test)]
mod test {
    use super::*;
    use rstest::*;
    use stackable_druid_crd::{
        authentication::ResolvedAuthenticationClasses, PROP_SEGMENT_CACHE_LOCATIONS,
    };
    use stackable_operator::product_config::{writer, ProductConfigManager};

    #[derive(Snafu, Debug, EnumDiscriminants)]
    #[strum_discriminants(derive(IntoStaticStr))]
    #[allow(clippy::enum_variant_names)]
    pub enum Error {
        #[snafu(display("controller error"))]
        Controller { source: super::Error },
        #[snafu(display("product config error"))]
        ProductConfig {
            source: stackable_operator::product_config::error::Error,
        },
        #[snafu(display("product config utils error"))]
        ProductConfigUtils {
            source: stackable_operator::product_config_utils::ConfigError,
        },
        #[snafu(display("operator framework error"))]
        OperatorFramework {
            source: stackable_operator::error::Error,
        },
        #[snafu(display("resource error"))]
        Resource {
            source: stackable_druid_crd::resource::Error,
        },
    }

    #[rstest]
    #[case(
        "segment_cache.yaml",
        "default",
        "[{\"path\":\"/stackable/var/druid/segment-cache\",\"maxSize\":\"1G\",\"freeSpacePercent\":\"5\"}]"
    )]
    #[case(
        "segment_cache.yaml",
        "secondary",
        "[{\"path\":\"/stackable/var/druid/segment-cache\",\"maxSize\":\"5G\",\"freeSpacePercent\":\"2\"}]"
    )]
    fn segment_cache_location_property(
        #[case] druid_manifest: &str,
        #[case] tested_rolegroup_name: &str,
        #[case] expected_druid_segment_cache_property: &str,
    ) -> Result<(), Error> {
        let cluster_cr =
            std::fs::File::open(format!("test/resources/druid_controller/{druid_manifest}"))
                .unwrap();
        let deserializer = serde_yaml::Deserializer::from_reader(&cluster_cr);
        let druid: DruidCluster =
            serde_yaml::with::singleton_map_recursive::deserialize(deserializer).unwrap();

        let resolved_product_image: ResolvedProductImage =
            druid.spec.image.resolve(DOCKER_IMAGE_BASE_NAME);
        let role_config = transform_all_roles_to_config(&druid, druid.build_role_properties());

        let product_config_manager =
            ProductConfigManager::from_yaml_file("test/resources/druid_controller/properties.yaml")
                .context(ProductConfigSnafu)?;

        let validated_role_config = validate_all_roles_and_groups_config(
            &resolved_product_image.product_version,
            &role_config.context(ProductConfigUtilsSnafu)?,
            &product_config_manager,
            false,
            false,
        )
        .context(OperatorFrameworkSnafu)?;

        let druid_tls_security = DruidTlsSecurity::new(
            ResolvedAuthenticationClasses::new(vec![]),
            Some("tls".to_string()),
        );

        let mut druid_segment_cache_property = "invalid".to_string();

        for (role_name, role_config) in validated_role_config.iter() {
            for (rolegroup_name, rolegroup_config) in role_config.iter() {
                if rolegroup_name == tested_rolegroup_name
                    && role_name == &DruidRole::Historical.to_string()
                {
                    let rolegroup_ref = RoleGroupRef {
                        cluster: ObjectRef::from_obj(&druid),
                        role: role_name.into(),
                        role_group: rolegroup_name.clone(),
                    };

                    let resources =
                        resource::resources(&druid, &DruidRole::Historical, &rolegroup_ref)
                            .context(ResourceSnafu)?;
                    let ldap_settings: Option<DruidLdapSettings> = None;

                    let rg_configmap = build_rolegroup_config_map(
                        &druid,
                        &resolved_product_image,
                        &rolegroup_ref,
                        rolegroup_config,
                        "zookeeper-connection-string",
                        None,
                        None,
                        None,
                        &resources,
                        &druid_tls_security,
                        &ldap_settings,
                    )
                    .context(ControllerSnafu)?;

                    druid_segment_cache_property = rg_configmap
                        .data
                        .unwrap()
                        .get(&RUNTIME_PROPS.to_string())
                        .unwrap()
                        .to_string();

                    break;
                }
            }
        }
        let escaped_segment_cache_property = writer::to_java_properties_string(
            vec![(
                &PROP_SEGMENT_CACHE_LOCATIONS.to_string(),
                &Some(expected_druid_segment_cache_property.to_string()),
            )]
            .into_iter(),
        )
        .unwrap();

        assert!(
            druid_segment_cache_property.contains(&escaped_segment_cache_property),
            "role group {}",
            tested_rolegroup_name
        );

        Ok(())
    }
}<|MERGE_RESOLUTION|>--- conflicted
+++ resolved
@@ -3,30 +3,24 @@
     config::{get_jvm_config, get_log4j_config},
     discovery::{self, build_discovery_configmaps},
     extensions::get_extension_list,
-<<<<<<< HEAD
-    OPERATOR_NAME,
-=======
     internal_secret::{
         build_shared_internal_secret_name, create_shared_internal_secret, env_var_from_secret,
         ENV_INTERNAL_SECRET,
     },
->>>>>>> a158c7bd
+    OPERATOR_NAME,
 };
 
 use snafu::{OptionExt, ResultExt, Snafu};
 use stackable_druid_crd::{
     authorization::DruidAuthorization,
     build_string_list,
-<<<<<<< HEAD
-    memory::{HistoricalDerivedSettings, RESERVED_OS_MEMORY},
-    security::DruidTlsSecurity,
-=======
     ldap::{
         DruidLdapSettings, PLACEHOLDER_INTERNAL_CLIENT_PASSWORD, PLACEHOLDER_LDAP_BIND_PASSWORD,
         PLACEHOLDER_LDAP_BIND_USER,
     },
+    memory::{HistoricalDerivedSettings, RESERVED_OS_MEMORY},
+    security::DruidTlsSecurity,
     security::{resolve_authentication_classes, DruidTlsSecurity},
->>>>>>> a158c7bd
     DeepStorageSpec, DruidCluster, DruidRole, APP_NAME, AUTH_AUTHORIZER_OPA_URI, CERTS_DIR,
     CREDENTIALS_SECRET_PROPERTY, DRUID_CONFIG_DIRECTORY, DS_BUCKET, EXTENSIONS_LOADLIST,
     HDFS_CONFIG_DIRECTORY, JVM_CONFIG, LOG4J2_CONFIG, RUNTIME_PROPS, RW_CONFIG_DIRECTORY,
@@ -203,7 +197,6 @@
     FailedToInitializeSecurityContext {
         source: stackable_druid_crd::security::Error,
     },
-<<<<<<< HEAD
     #[snafu(display("failed to format memory quantity for Java"))]
     FormatMemoryStringForJava {
         source: stackable_operator::error::Error,
@@ -224,7 +217,6 @@
     UpdateDruidConfigFromResources {
         source: stackable_druid_crd::resource::Error,
     },
-=======
     #[snafu(display("failed to retrieve secret for internal communications"))]
     FailedInternalSecretCreation {
         source: crate::internal_secret::Error,
@@ -233,7 +225,6 @@
         "failed to access bind credentials although they are required for LDAP to work"
     ))]
     LdapBindCredentialsAreRequired,
->>>>>>> a158c7bd
 }
 
 type Result<T, E = Error> = std::result::Result<T, E>;
