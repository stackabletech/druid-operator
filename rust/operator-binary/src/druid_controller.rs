//! Ensures that `Pod`s are configured and running for each [`DruidCluster`]
use crate::{
    config::{get_jvm_config, get_log4j_config},
    discovery::{self, build_discovery_configmaps},
};

use snafu::{OptionExt, ResultExt, Snafu};
use stackable_druid_crd::tls::DruidTlsSettings;
use stackable_druid_crd::{
<<<<<<< HEAD
    authentication, authentication::DruidAuthentication, tls, DeepStorageSpec, DruidAuthorization,
    DruidCluster, DruidRole, DruidStorageConfig, APP_NAME, AUTH_AUTHORIZER_OPA_URI, CERTS_DIR,
    CONTROLLER_NAME, CREDENTIALS_SECRET_PROPERTY, DRUID_CONFIG_DIRECTORY, DS_BUCKET,
    HDFS_CONFIG_DIRECTORY, JVM_CONFIG, LOG4J2_CONFIG, RUNTIME_PROPS, RW_CONFIG_DIRECTORY,
    S3_ENDPOINT_URL, S3_PATH_STYLE_ACCESS, S3_SECRET_DIR_NAME, ZOOKEEPER_CONNECTION_STRING,
=======
    resource::RoleResource, DeepStorageSpec, DruidCluster, DruidRole, APP_NAME,
    AUTH_AUTHORIZER_OPA_URI, CERTS_DIR, CONTAINER_HTTP_PORT, CONTAINER_METRICS_PORT,
    CONTROLLER_NAME, CREDENTIALS_SECRET_PROPERTY, DRUID_CONFIG_DIRECTORY, DRUID_METRICS_PORT,
    DS_BUCKET, HDFS_CONFIG_DIRECTORY, JVM_CONFIG, LOG4J2_CONFIG, RUNTIME_PROPS,
    RW_CONFIG_DIRECTORY, S3_ENDPOINT_URL, S3_PATH_STYLE_ACCESS, S3_SECRET_DIR_NAME,
    ZOOKEEPER_CONNECTION_STRING,
>>>>>>> 6c28e732
};
use stackable_operator::{
    builder::{
        ConfigMapBuilder, ContainerBuilder, ObjectMetaBuilder, PodBuilder,
        PodSecurityContextBuilder, SecretOperatorVolumeSourceBuilder, SecurityContextBuilder,
        VolumeBuilder,
    },
    cluster_resources::ClusterResources,
    commons::{
        opa::OpaApiVersion,
        s3::{S3AccessStyle, S3ConnectionSpec},
        tls::{CaCert, TlsVerification},
    },
    k8s_openapi::{
        api::{
            apps::v1::{StatefulSet, StatefulSetSpec},
            core::v1::{ConfigMap, EnvVar, Service, ServiceSpec},
        },
        apimachinery::pkg::apis::meta::v1::LabelSelector,
    },
    kube::{
        runtime::{controller::Action, reflector::ObjectRef},
        Resource, ResourceExt,
    },
    labels::{role_group_selector_labels, role_selector_labels},
    logging::controller::ReconcilerError,
    memory::{to_java_heap_value, BinaryMultiple},
    product_config::{types::PropertyNameKind, ProductConfigManager},
    product_config_utils::{transform_all_roles_to_config, validate_all_roles_and_groups_config},
    role_utils::RoleGroupRef,
};
use std::{
    collections::{BTreeMap, HashMap},
    ops::Deref,
    str::FromStr,
    sync::Arc,
    time::Duration,
};
use strum::{EnumDiscriminants, IntoStaticStr};

const JVM_HEAP_FACTOR: f32 = 0.8;

pub struct Ctx {
    pub client: stackable_operator::client::Client,
    pub product_config: ProductConfigManager,
}

#[derive(Snafu, Debug, EnumDiscriminants)]
#[strum_discriminants(derive(IntoStaticStr))]
#[allow(clippy::enum_variant_names)]
pub enum Error {
    #[snafu(display("failed to apply global Service"))]
    ApplyRoleService {
        source: stackable_operator::error::Error,
    },
    #[snafu(display("failed to apply Service for {}", rolegroup))]
    ApplyRoleGroupService {
        source: stackable_operator::error::Error,
        rolegroup: RoleGroupRef<DruidCluster>,
    },
    #[snafu(display("failed to build ConfigMap for {}", rolegroup))]
    BuildRoleGroupConfig {
        source: stackable_operator::error::Error,
        rolegroup: RoleGroupRef<DruidCluster>,
    },
    #[snafu(display("failed to apply ConfigMap for {}", rolegroup))]
    ApplyRoleGroupConfig {
        source: stackable_operator::error::Error,
        rolegroup: RoleGroupRef<DruidCluster>,
    },
    #[snafu(display("failed to apply StatefulSet for {}", rolegroup))]
    ApplyRoleGroupStatefulSet {
        source: stackable_operator::error::Error,
        rolegroup: RoleGroupRef<DruidCluster>,
    },
    #[snafu(display("invalid product config"))]
    InvalidProductConfig {
        source: stackable_operator::error::Error,
    },
    #[snafu(display("object is missing metadata to build owner reference"))]
    ObjectMissingMetadataForOwnerRef {
        source: stackable_operator::error::Error,
    },
    #[snafu(display(
        "Failed to get ZooKeeper discovery config map for cluster: {}",
        cm_name
    ))]
    GetZookeeperConnStringConfigMap {
        source: stackable_operator::error::Error,
        cm_name: String,
    },
    #[snafu(display(
        "Failed to get OPA discovery config map and/or connection string for cluster: {}",
        cm_name
    ))]
    GetOpaConnString {
        source: stackable_operator::error::Error,
        cm_name: String,
    },
    #[snafu(display("Failed to get valid S3 connection"))]
    GetS3Connection { source: stackable_druid_crd::Error },
    #[snafu(display("Failed to get deep storage bucket"))]
    GetDeepStorageBucket {
        source: stackable_operator::error::Error,
    },
    #[snafu(display(
        "Failed to get ZooKeeper connection string from config map {}",
        cm_name
    ))]
    MissingZookeeperConnString { cm_name: String },
    #[snafu(display("Failed to get OPA discovery config map for cluster: {}", cm_name))]
    GetOpaConnStringConfigMap {
        source: stackable_operator::error::Error,
        cm_name: String,
    },
    #[snafu(display("Failed to get OPA connection string from config map {}", cm_name))]
    MissingOpaConnString { cm_name: String },
    #[snafu(display("Failed to transform configs"))]
    ProductConfigTransform {
        source: stackable_operator::product_config_utils::ConfigError,
    },
    #[snafu(display("Failed to format runtime properties"))]
    PropertiesWriteError {
        source: stackable_operator::product_config::writer::PropertiesWriterError,
    },
    #[snafu(display("failed to build discovery ConfigMap"))]
    BuildDiscoveryConfig { source: discovery::Error },
    #[snafu(display("failed to apply discovery ConfigMap"))]
    ApplyDiscoveryConfig {
        source: stackable_operator::error::Error,
    },
    #[snafu(display(
        "Druid does not support skipping the verification of the tls enabled S3 server"
    ))]
    S3TlsNoVerificationNotSupported,
    #[snafu(display("could not parse Druid role [{role}]"))]
    UnidentifiedDruidRole {
        source: strum::ParseError,
        role: String,
    },
    #[snafu(display("failed to resolve and merge resource config for role and role group"))]
    FailedToResolveResourceConfig { source: stackable_druid_crd::Error },
    #[snafu(display("invalid java heap config - missing default or value in crd?"))]
    InvalidJavaHeapConfig,
    #[snafu(display("failed to convert java heap config to unit [{unit}]"))]
    FailedToConvertJavaHeap {
        source: stackable_operator::error::Error,
        unit: String,
    },
    #[snafu(display("failed to create cluster resources"))]
    CreateClusterResources {
        source: stackable_operator::error::Error,
    },
    #[snafu(display("failed to delete orphaned resources"))]
    DeleteOrphanedResources {
        source: stackable_operator::error::Error,
    },
    #[snafu(display("failed to create container builder with name [{name}]"))]
    FailedContainerBuilderCreation {
        source: stackable_operator::error::Error,
        name: String,
    },
<<<<<<< HEAD
    #[snafu(display("invalid authentication configuration"))]
    InvalidAuthenticationConfig { source: authentication::Error },
    #[snafu(display("invalid tls configuration"))]
    InvalidTlsConfig { source: tls::Error },
=======
    #[snafu(display("no quantity unit (k, m, g, etc.) given for [{value}]"))]
    NoQuantityUnit { value: String },
    #[snafu(display("invalid quantity value"))]
    InvalidQuantityValue { source: std::num::ParseIntError },
    #[snafu(display("segment cache location is required but missing"))]
    NoSegmentCacheLocation,
    #[snafu(display("role group and resource type mismatch. this is a programming error."))]
    RoleResourceMismatch,
>>>>>>> 6c28e732
}

type Result<T, E = Error> = std::result::Result<T, E>;

impl ReconcilerError for Error {
    fn category(&self) -> &'static str {
        ErrorDiscriminants::from(self).into()
    }
}

pub async fn reconcile_druid(druid: Arc<DruidCluster>, ctx: Arc<Ctx>) -> Result<Action> {
    tracing::info!("Starting reconcile");
    let client = &ctx.client;

    let zk_confmap = druid.spec.cluster_config.zookeeper_config_map_name.clone();
    let zk_connstr = client
        .get::<ConfigMap>(&zk_confmap, druid.namespace().as_deref())
        .await
        .context(GetZookeeperConnStringConfigMapSnafu {
            cm_name: zk_confmap.clone(),
        })?
        .data
        .and_then(|mut data| data.remove("ZOOKEEPER"))
        .context(MissingZookeeperConnStringSnafu {
            cm_name: zk_confmap.clone(),
        })?;

    // Assemble the OPA connection string from the discovery and the given path, if a spec is given.
    let opa_connstr = if let Some(DruidAuthorization { opa: opa_config }) =
        &druid.spec.cluster_config.authorization
    {
        Some(
            opa_config
                .full_document_url_from_config_map(
                    client,
                    druid.deref(),
                    Some("allow"),
                    OpaApiVersion::V1,
                )
                .await
                .context(GetOpaConnStringSnafu {
                    cm_name: opa_config.config_map_name.clone(),
                })?,
        )
    } else {
        None
    };

    // Get the s3 connection if one is defined
    let s3_conn = druid
        .get_s3_connection(client)
        .await
        .context(GetS3ConnectionSnafu)?;

    let deep_storage_bucket_name = match &druid.spec.cluster_config.deep_storage {
        DeepStorageSpec::S3(s3_spec) => {
            s3_spec
                .bucket
                .resolve(client, druid.namespace().as_deref())
                .await
                .context(GetDeepStorageBucketSnafu)?
                .bucket_name
        }
        _ => None,
    };

<<<<<<< HEAD
    // Get possible authentication methods
    let resolved_authentication_config = DruidAuthentication::resolve(client, &druid)
        .await
        .context(InvalidAuthenticationConfigSnafu)?;

    let mut tls_authentication_config = None;
    let mut authentication_config = vec![];
    // Remove a TLS provider if available. The TLS provider must be treated in combination
    // with TLS encryption. Retain all other authentication providers.
    for auth_conf in resolved_authentication_config.into_iter() {
        if auth_conf.is_tls_auth() {
            tls_authentication_config = Some(auth_conf);
        } else {
            authentication_config.push(auth_conf);
        }
    }

    // Extract TLS encryption and TLS auth provider if available
    let druid_tls_settings = DruidTlsSettings {
        encryption: druid.spec.cluster_config.tls.clone(),
        // There can currently only be one TLS authentication config, so if we find it we can just
        // take ownership.
        authentication: tls_authentication_config,
    };

    let mut roles = HashMap::new();
    for role in DruidRole::iter() {
        roles.insert(
            role.to_string(),
            (
                vec![
                    PropertyNameKind::Env,
                    PropertyNameKind::File(JVM_CONFIG.to_string()),
                    PropertyNameKind::File(LOG4J2_CONFIG.to_string()),
                    PropertyNameKind::File(RUNTIME_PROPS.to_string()),
                ]
                .clone(),
                druid.get_role(&role).clone(),
            ),
        );
    }

    let role_config = transform_all_roles_to_config(&*druid, roles);
=======
    let role_config = transform_all_roles_to_config(&*druid, druid.build_role_properties());
>>>>>>> 6c28e732
    let validated_role_config = validate_all_roles_and_groups_config(
        druid.version(),
        &role_config.context(ProductConfigTransformSnafu)?,
        &ctx.product_config,
        false,
        false,
    )
    .context(InvalidProductConfigSnafu)?;

    let mut cluster_resources =
        ClusterResources::new(APP_NAME, CONTROLLER_NAME, &druid.object_ref(&()))
            .context(CreateClusterResourcesSnafu)?;

    for (role_name, role_config) in validated_role_config.iter() {
        let druid_role = DruidRole::from_str(role_name).context(UnidentifiedDruidRoleSnafu {
            role: role_name.to_string(),
        })?;

        let role_service = build_role_service(&druid, &druid_role, &druid_tls_settings)?;
        cluster_resources
            .add(client, &role_service)
            .await
            .context(ApplyRoleServiceSnafu)?;
        for (rolegroup_name, rolegroup_config) in role_config.iter() {
            let rolegroup = RoleGroupRef {
                cluster: ObjectRef::from_obj(&*druid),
                role: role_name.into(),
                role_group: rolegroup_name.into(),
            };

            let resources = druid
                .resources(&druid_role, &rolegroup)
                .context(FailedToResolveResourceConfigSnafu)?;

            let rg_service = build_rolegroup_services(&druid, &rolegroup, &druid_tls_settings)?;
            let rg_configmap = build_rolegroup_config_map(
                &druid,
                &rolegroup,
                rolegroup_config,
                &zk_connstr,
                opa_connstr.as_deref(),
                s3_conn.as_ref(),
                deep_storage_bucket_name.as_deref(),
                &resources,
                &druid_tls_settings,
            )?;
            let rg_statefulset = build_rolegroup_statefulset(
                &druid,
                &rolegroup,
                rolegroup_config,
                s3_conn.as_ref(),
                &resources,
                &druid_tls_settings,
            )?;
            cluster_resources
                .add(client, &rg_service)
                .await
                .with_context(|_| ApplyRoleGroupServiceSnafu {
                    rolegroup: rolegroup.clone(),
                })?;
            cluster_resources
                .add(client, &rg_configmap)
                .await
                .with_context(|_| ApplyRoleGroupConfigSnafu {
                    rolegroup: rolegroup.clone(),
                })?;
            cluster_resources
                .add(client, &rg_statefulset)
                .await
                .with_context(|_| ApplyRoleGroupStatefulSetSnafu {
                    rolegroup: rolegroup.clone(),
                })?;
        }
    }

    // discovery
    for discovery_cm in build_discovery_configmaps(&*druid, &*druid)
        .await
        .context(BuildDiscoveryConfigSnafu)?
    {
        cluster_resources
            .add(client, &discovery_cm)
            .await
            .context(ApplyDiscoveryConfigSnafu)?;
    }

    cluster_resources
        .delete_orphaned_resources(client)
        .await
        .context(DeleteOrphanedResourcesSnafu)?;

    Ok(Action::await_change())
}

/// The server-role service is the primary endpoint that should be used by clients that do not perform internal load balancing,
/// including targets outside of the cluster.
pub fn build_role_service(
    druid: &DruidCluster,
    role: &DruidRole,
    tls_settings: &DruidTlsSettings,
) -> Result<Service> {
    let role_name = role.to_string();
    let role_svc_name = format!(
        "{}-{}",
        druid.metadata.name.as_ref().unwrap_or(&"druid".to_string()),
        role_name
    );
    Ok(Service {
        metadata: ObjectMetaBuilder::new()
            .name_and_namespace(druid)
            .name(&role_svc_name)
            .ownerreference_from_resource(druid, None, Some(true))
            .context(ObjectMissingMetadataForOwnerRefSnafu)?
            .with_recommended_labels(
                druid,
                APP_NAME,
                druid.version(),
                CONTROLLER_NAME,
                &role_name,
                "global",
            )
            .build(),
        spec: Some(ServiceSpec {
            ports: Some(tls_settings.service_ports(role)),
            selector: Some(role_selector_labels(druid, APP_NAME, &role_name)),
            type_: Some("NodePort".to_string()),
            ..ServiceSpec::default()
        }),
        status: None,
    })
}

#[allow(clippy::too_many_arguments)]
/// The rolegroup [`ConfigMap`] configures the rolegroup based on the configuration given by the administrator
fn build_rolegroup_config_map(
    druid: &DruidCluster,
    rolegroup: &RoleGroupRef<DruidCluster>,
    rolegroup_config: &HashMap<PropertyNameKind, BTreeMap<String, String>>,
    zk_connstr: &str,
    opa_connstr: Option<&str>,
    s3_conn: Option<&S3ConnectionSpec>,
    deep_storage_bucket_name: Option<&str>,
<<<<<<< HEAD
    resources: &Resources<DruidStorageConfig, NoRuntimeLimits>,
    tls_settings: &DruidTlsSettings,
=======
    resources: &RoleResource,
>>>>>>> 6c28e732
) -> Result<ConfigMap> {
    let role = DruidRole::from_str(&rolegroup.role).unwrap();
    let mut cm_conf_data = BTreeMap::new(); // filename -> filecontent

    for (property_name_kind, config) in rolegroup_config {
        let mut transformed_config: BTreeMap<String, Option<String>> = config
            .iter()
            .map(|(k, v)| (k.clone(), Some(v.clone())))
            .collect();

        match property_name_kind {
            PropertyNameKind::File(file_name) if file_name == RUNTIME_PROPS => {
                // NOTE: druid.host can be set manually - if it isn't, the canonical host name of
                // the local host is used.  This should work with the agent and k8s host networking
                // but might need to be revisited in the future
                transformed_config.insert(
                    ZOOKEEPER_CONNECTION_STRING.to_string(),
                    Some(zk_connstr.to_string()),
                );
                if let Some(opa_str) = opa_connstr {
                    transformed_config.insert(
                        AUTH_AUTHORIZER_OPA_URI.to_string(),
                        Some(opa_str.to_string()),
                    );
                };
                if let Some(conn) = s3_conn {
                    if let Some(endpoint) = conn.endpoint() {
                        transformed_config.insert(S3_ENDPOINT_URL.to_string(), Some(endpoint));
                    }

                    // We did choose a match statement here to detect new access styles in the future
                    let path_style_access = match conn.access_style.clone().unwrap_or_default() {
                        S3AccessStyle::Path => true,
                        S3AccessStyle::VirtualHosted => false,
                    };
                    transformed_config.insert(
                        S3_PATH_STYLE_ACCESS.to_string(),
                        Some(path_style_access.to_string()),
                    );
                }
                transformed_config.insert(
                    DS_BUCKET.to_string(),
                    deep_storage_bucket_name.map(str::to_string),
                );

                // add tls encryption / auth properties
                tls_settings.add_tls_config_properties(&mut transformed_config, &role);

                let runtime_properties =
                    stackable_operator::product_config::writer::to_java_properties_string(
                        transformed_config.iter(),
                    )
                    .context(PropertiesWriteSnafu)?;
                cm_conf_data.insert(RUNTIME_PROPS.to_string(), runtime_properties);
            }
            PropertyNameKind::File(file_name) if file_name == JVM_CONFIG => {
                let heap_in_mebi = to_java_heap_value(
                    resources
                        .as_memory_limits()
                        .limit
                        .as_ref()
                        .context(InvalidJavaHeapConfigSnafu)?,
                    JVM_HEAP_FACTOR,
                    BinaryMultiple::Mebi,
                )
                .context(FailedToConvertJavaHeapSnafu {
                    unit: BinaryMultiple::Mebi.to_java_memory_unit(),
                })?;

                let jvm_config = get_jvm_config(&role, heap_in_mebi);
                cm_conf_data.insert(JVM_CONFIG.to_string(), jvm_config);
            }
            PropertyNameKind::File(file_name) if file_name == LOG4J2_CONFIG => {
                let log_config = get_log4j_config(&role);
                cm_conf_data.insert(LOG4J2_CONFIG.to_string(), log_config);
            }
            _ => {}
        }
    }

    let mut config_map_builder = ConfigMapBuilder::new();
    config_map_builder.metadata(
        ObjectMetaBuilder::new()
            .name_and_namespace(druid)
            .name(rolegroup.object_name())
            .ownerreference_from_resource(druid, None, Some(true))
            .context(ObjectMissingMetadataForOwnerRefSnafu)?
            .with_recommended_labels(
                druid,
                APP_NAME,
                druid.version(),
                CONTROLLER_NAME,
                &rolegroup.role,
                &rolegroup.role_group,
            )
            .build(),
    );
    for (filename, file_content) in cm_conf_data.iter() {
        config_map_builder.add_data(filename, file_content);
    }
    config_map_builder
        .build()
        .with_context(|_| BuildRoleGroupConfigSnafu {
            rolegroup: rolegroup.clone(),
        })
}

/// The rolegroup [`Service`] is a headless service that allows direct access to the instances of a certain rolegroup
///
/// This is mostly useful for internal communication between peers, or for clients that perform client-side load balancing.
fn build_rolegroup_services(
    druid: &DruidCluster,
    rolegroup: &RoleGroupRef<DruidCluster>,
    tls_settings: &DruidTlsSettings,
) -> Result<Service> {
    let role = DruidRole::from_str(&rolegroup.role).unwrap();

    Ok(Service {
        metadata: ObjectMetaBuilder::new()
            .name_and_namespace(druid)
            .name(&rolegroup.object_name())
            .ownerreference_from_resource(druid, None, Some(true))
            .context(ObjectMissingMetadataForOwnerRefSnafu)?
            .with_recommended_labels(
                druid,
                APP_NAME,
                druid.version(),
                CONTROLLER_NAME,
                &rolegroup.role,
                &rolegroup.role_group,
            )
            .with_label("prometheus.io/scrape", "true")
            .build(),
        spec: Some(ServiceSpec {
            cluster_ip: Some("None".to_string()),
            ports: Some(tls_settings.service_ports(&role)),
            selector: Some(role_group_selector_labels(
                druid,
                APP_NAME,
                &rolegroup.role,
                &rolegroup.role_group,
            )),
            publish_not_ready_addresses: Some(true),
            ..ServiceSpec::default()
        }),
        status: None,
    })
}

/// The rolegroup [`StatefulSet`] runs the rolegroup, as configured by the administrator.
///
/// The [`Pod`](`stackable_operator::k8s_openapi::api::core::v1::Pod`)s are accessible through the corresponding [`Service`] (from [`build_rolegroup_services`]).
fn build_rolegroup_statefulset(
    druid: &DruidCluster,
    rolegroup_ref: &RoleGroupRef<DruidCluster>,
    rolegroup_config: &HashMap<PropertyNameKind, BTreeMap<String, String>>,
    s3_conn: Option<&S3ConnectionSpec>,
<<<<<<< HEAD
    resources: &Resources<DruidStorageConfig, NoRuntimeLimits>,
    tls_settings: &DruidTlsSettings,
=======
    resources: &RoleResource,
>>>>>>> 6c28e732
) -> Result<StatefulSet> {
    let role = DruidRole::from_str(&rolegroup_ref.role).context(UnidentifiedDruidRoleSnafu {
        role: rolegroup_ref.role.to_string(),
    })?;
<<<<<<< HEAD
    let druid_version = druid.version();
    let rolegroup = druid
        .get_role(&role)
        .role_groups
        .get(&rolegroup_ref.role_group);
=======
    let druid_version = druid_version(druid)?;
>>>>>>> 6c28e732

    // init container builder
    let mut cb_prepare = ContainerBuilder::new("prepare")
        .context(FailedContainerBuilderCreationSnafu { name: "prepare" })?;
    // druid container builder
    let mut cb_druid = ContainerBuilder::new(APP_NAME)
        .context(FailedContainerBuilderCreationSnafu { name: APP_NAME })?;
    // init pod builder
    let mut pb = PodBuilder::new();

    // volume and volume mounts
    tls_settings
        .add_tls_volume_and_volume_mounts(&mut cb_prepare, &mut cb_druid, &mut pb)
        .context(InvalidTlsConfigSnafu)?;
    add_s3_volume_and_volume_mounts(s3_conn, &mut cb_druid, &mut pb)?;
    add_config_volume_and_volume_mounts(rolegroup_ref, &mut cb_druid, &mut pb);
    add_hdfs_cm_volume_and_volume_mounts(
        &druid.spec.cluster_config.deep_storage,
        &mut cb_druid,
        &mut pb,
    );

    let prepare_container_command = tls_settings.build_tls_key_stores_cmd();

    cb_prepare
        .image("docker.stackable.tech/stackable/tools:0.2.0-stackable0")
        .command(vec!["/bin/bash".to_string(), "-c".to_string()])
        .args(vec![prepare_container_command.join(" && ")])
        .image_pull_policy("IfNotPresent")
        .security_context(SecurityContextBuilder::run_as_root())
        .build();

    // rest of env
    let rest_env = rolegroup_config
        .get(&PropertyNameKind::Env)
        .iter()
        .flat_map(|env_vars| env_vars.iter())
        .filter(|(k, _)| k != &&CREDENTIALS_SECRET_PROPERTY.to_string())
        .map(|(k, v)| EnvVar {
            name: k.clone(),
            value: Some(v.clone()),
            ..EnvVar::default()
        })
        .collect::<Vec<_>>();

<<<<<<< HEAD
    cb_druid.image(container_image(druid_version));
    cb_druid.command(role.get_command(s3_conn));
    cb_druid.add_env_vars(rest_env);
    cb_druid.add_container_ports(tls_settings.container_ports(&role));
    cb_druid.readiness_probe(tls_settings.get_probe());
    cb_druid.liveness_probe(tls_settings.get_probe());
    cb_druid.resources(resources.clone().into());
=======
    // readiness probe
    let probe = Probe {
        tcp_socket: Some(TCPSocketAction {
            port: IntOrString::Int(role.get_http_port().into()),
            ..Default::default()
        }),
        initial_delay_seconds: Some(30),
        period_seconds: Some(5),
        ..Default::default()
    };
    cb.readiness_probe(probe);
    cb.resources(resources.as_resource_requirements());
>>>>>>> 6c28e732

    pb.add_init_container(cb_prepare.build());
    pb.add_container(cb_druid.build());
    pb.metadata_builder(|m| {
        m.with_recommended_labels(
            druid,
            APP_NAME,
            druid_version,
            CONTROLLER_NAME,
            &rolegroup_ref.role,
            &rolegroup_ref.role_group,
        )
    });
    pb.security_context(PodSecurityContextBuilder::new().fs_group(1000).build()); // Needed for secret-operator

    Ok(StatefulSet {
        metadata: ObjectMetaBuilder::new()
            .name_and_namespace(druid)
            .name(&rolegroup_ref.object_name())
            .ownerreference_from_resource(druid, None, Some(true))
            .context(ObjectMissingMetadataForOwnerRefSnafu)?
            .with_recommended_labels(
                druid,
                APP_NAME,
                druid_version,
                CONTROLLER_NAME,
                &rolegroup_ref.role,
                &rolegroup_ref.role_group,
            )
            .build(),
        spec: Some(StatefulSetSpec {
            pod_management_policy: Some("Parallel".to_string()),
            replicas: if druid.spec.stopped.unwrap_or(false) {
                Some(0)
            } else {
                druid.replicas(rolegroup_ref)
            },
            selector: LabelSelector {
                match_labels: Some(role_group_selector_labels(
                    druid,
                    APP_NAME,
                    &rolegroup_ref.role,
                    &rolegroup_ref.role_group,
                )),
                ..LabelSelector::default()
            },
            service_name: rolegroup_ref.object_name(),
            template: pb.build_template(),
            ..StatefulSetSpec::default()
        }),
        status: None,
    })
}

fn add_hdfs_cm_volume_and_volume_mounts(
    deep_storage_spec: &DeepStorageSpec,
    cb_druid: &mut ContainerBuilder,
    pb: &mut PodBuilder,
) {
    // hdfs deep storage mount
    if let DeepStorageSpec::HDFS(hdfs) = deep_storage_spec {
        cb_druid.add_volume_mount("hdfs", HDFS_CONFIG_DIRECTORY);
        pb.add_volume(
            VolumeBuilder::new("hdfs")
                .with_config_map(&hdfs.config_map_name)
                .build(),
        );
    }
}

fn add_config_volume_and_volume_mounts(
    rolegroup_ref: &RoleGroupRef<DruidCluster>,
    cb_druid: &mut ContainerBuilder,
    pb: &mut PodBuilder,
) {
    cb_druid.add_volume_mount("config", DRUID_CONFIG_DIRECTORY);
    pb.add_volume(
        VolumeBuilder::new("config")
            .with_config_map(rolegroup_ref.object_name())
            .build(),
    );
    cb_druid.add_volume_mount("rwconfig", RW_CONFIG_DIRECTORY);
    pb.add_volume(
        VolumeBuilder::new("rwconfig")
            .with_empty_dir(Some(""), None)
            .build(),
    );
}

fn add_s3_volume_and_volume_mounts(
    s3_conn: Option<&S3ConnectionSpec>,
    cb_druid: &mut ContainerBuilder,
    pb: &mut PodBuilder,
) -> Result<()> {
    if let Some(s3_conn) = s3_conn {
        if let Some(credentials) = &s3_conn.credentials {
            pb.add_volume(credentials.to_volume("s3-credentials"));
            cb_druid.add_volume_mount("s3-credentials", S3_SECRET_DIR_NAME);
        }

        if let Some(tls) = &s3_conn.tls {
            match &tls.verification {
                TlsVerification::None {} => return S3TlsNoVerificationNotSupportedSnafu.fail(),
                TlsVerification::Server(server_verification) => {
                    match &server_verification.ca_cert {
                        CaCert::WebPki {} => {}
                        CaCert::SecretClass(secret_class) => {
                            let volume_name = format!("{secret_class}-tls-certificate");

                            let volume = VolumeBuilder::new(&volume_name)
                                .ephemeral(
                                    SecretOperatorVolumeSourceBuilder::new(secret_class).build(),
                                )
                                .build();
                            pb.add_volume(volume);
                            cb_druid.add_volume_mount(
                                &volume_name,
                                format!("{CERTS_DIR}{volume_name}"),
                            );
                        }
                    }
                }
            }
        }
    }

    Ok(())
}

fn container_image(version: &str) -> String {
    format!("docker.stackable.tech/stackable/druid:{}", version)
}

pub fn error_policy(_error: &Error, _ctx: Arc<Ctx>) -> Action {
    Action::requeue(Duration::from_secs(5))
}<|MERGE_RESOLUTION|>--- conflicted
+++ resolved
@@ -7,20 +7,12 @@
 use snafu::{OptionExt, ResultExt, Snafu};
 use stackable_druid_crd::tls::DruidTlsSettings;
 use stackable_druid_crd::{
-<<<<<<< HEAD
-    authentication, authentication::DruidAuthentication, tls, DeepStorageSpec, DruidAuthorization,
-    DruidCluster, DruidRole, DruidStorageConfig, APP_NAME, AUTH_AUTHORIZER_OPA_URI, CERTS_DIR,
-    CONTROLLER_NAME, CREDENTIALS_SECRET_PROPERTY, DRUID_CONFIG_DIRECTORY, DS_BUCKET,
-    HDFS_CONFIG_DIRECTORY, JVM_CONFIG, LOG4J2_CONFIG, RUNTIME_PROPS, RW_CONFIG_DIRECTORY,
-    S3_ENDPOINT_URL, S3_PATH_STYLE_ACCESS, S3_SECRET_DIR_NAME, ZOOKEEPER_CONNECTION_STRING,
-=======
-    resource::RoleResource, DeepStorageSpec, DruidCluster, DruidRole, APP_NAME,
-    AUTH_AUTHORIZER_OPA_URI, CERTS_DIR, CONTAINER_HTTP_PORT, CONTAINER_METRICS_PORT,
-    CONTROLLER_NAME, CREDENTIALS_SECRET_PROPERTY, DRUID_CONFIG_DIRECTORY, DRUID_METRICS_PORT,
-    DS_BUCKET, HDFS_CONFIG_DIRECTORY, JVM_CONFIG, LOG4J2_CONFIG, RUNTIME_PROPS,
-    RW_CONFIG_DIRECTORY, S3_ENDPOINT_URL, S3_PATH_STYLE_ACCESS, S3_SECRET_DIR_NAME,
+    authentication, authentication::DruidAuthentication, resource::RoleResource, tls,
+    DeepStorageSpec, DruidAuthorization, DruidCluster, DruidRole, DruidStorageConfig, APP_NAME,
+    AUTH_AUTHORIZER_OPA_URI, CERTS_DIR, CONTROLLER_NAME, CREDENTIALS_SECRET_PROPERTY,
+    DRUID_CONFIG_DIRECTORY, DS_BUCKET, HDFS_CONFIG_DIRECTORY, JVM_CONFIG, LOG4J2_CONFIG,
+    RUNTIME_PROPS, RW_CONFIG_DIRECTORY, S3_ENDPOINT_URL, S3_PATH_STYLE_ACCESS, S3_SECRET_DIR_NAME,
     ZOOKEEPER_CONNECTION_STRING,
->>>>>>> 6c28e732
 };
 use stackable_operator::{
     builder::{
@@ -183,12 +175,6 @@
         source: stackable_operator::error::Error,
         name: String,
     },
-<<<<<<< HEAD
-    #[snafu(display("invalid authentication configuration"))]
-    InvalidAuthenticationConfig { source: authentication::Error },
-    #[snafu(display("invalid tls configuration"))]
-    InvalidTlsConfig { source: tls::Error },
-=======
     #[snafu(display("no quantity unit (k, m, g, etc.) given for [{value}]"))]
     NoQuantityUnit { value: String },
     #[snafu(display("invalid quantity value"))]
@@ -197,7 +183,10 @@
     NoSegmentCacheLocation,
     #[snafu(display("role group and resource type mismatch. this is a programming error."))]
     RoleResourceMismatch,
->>>>>>> 6c28e732
+    #[snafu(display("invalid authentication configuration"))]
+    InvalidAuthenticationConfig { source: authentication::Error },
+    #[snafu(display("invalid tls configuration"))]
+    InvalidTlsConfig { source: tls::Error },
 }
 
 type Result<T, E = Error> = std::result::Result<T, E>;
@@ -264,7 +253,6 @@
         _ => None,
     };
 
-<<<<<<< HEAD
     // Get possible authentication methods
     let resolved_authentication_config = DruidAuthentication::resolve(client, &druid)
         .await
@@ -308,9 +296,7 @@
     }
 
     let role_config = transform_all_roles_to_config(&*druid, roles);
-=======
     let role_config = transform_all_roles_to_config(&*druid, druid.build_role_properties());
->>>>>>> 6c28e732
     let validated_role_config = validate_all_roles_and_groups_config(
         druid.version(),
         &role_config.context(ProductConfigTransformSnafu)?,
@@ -453,12 +439,8 @@
     opa_connstr: Option<&str>,
     s3_conn: Option<&S3ConnectionSpec>,
     deep_storage_bucket_name: Option<&str>,
-<<<<<<< HEAD
-    resources: &Resources<DruidStorageConfig, NoRuntimeLimits>,
+    resources: &RoleResource,
     tls_settings: &DruidTlsSettings,
-=======
-    resources: &RoleResource,
->>>>>>> 6c28e732
 ) -> Result<ConfigMap> {
     let role = DruidRole::from_str(&rolegroup.role).unwrap();
     let mut cm_conf_data = BTreeMap::new(); // filename -> filecontent
@@ -616,25 +598,17 @@
     rolegroup_ref: &RoleGroupRef<DruidCluster>,
     rolegroup_config: &HashMap<PropertyNameKind, BTreeMap<String, String>>,
     s3_conn: Option<&S3ConnectionSpec>,
-<<<<<<< HEAD
-    resources: &Resources<DruidStorageConfig, NoRuntimeLimits>,
+    resources: &RoleResource,
     tls_settings: &DruidTlsSettings,
-=======
-    resources: &RoleResource,
->>>>>>> 6c28e732
 ) -> Result<StatefulSet> {
     let role = DruidRole::from_str(&rolegroup_ref.role).context(UnidentifiedDruidRoleSnafu {
         role: rolegroup_ref.role.to_string(),
     })?;
-<<<<<<< HEAD
     let druid_version = druid.version();
     let rolegroup = druid
         .get_role(&role)
         .role_groups
         .get(&rolegroup_ref.role_group);
-=======
-    let druid_version = druid_version(druid)?;
->>>>>>> 6c28e732
 
     // init container builder
     let mut cb_prepare = ContainerBuilder::new("prepare")
@@ -680,28 +654,14 @@
         })
         .collect::<Vec<_>>();
 
-<<<<<<< HEAD
     cb_druid.image(container_image(druid_version));
     cb_druid.command(role.get_command(s3_conn));
+    cb_druid.image_pull_policy("IfNotPresent");
     cb_druid.add_env_vars(rest_env);
     cb_druid.add_container_ports(tls_settings.container_ports(&role));
     cb_druid.readiness_probe(tls_settings.get_probe());
     cb_druid.liveness_probe(tls_settings.get_probe());
-    cb_druid.resources(resources.clone().into());
-=======
-    // readiness probe
-    let probe = Probe {
-        tcp_socket: Some(TCPSocketAction {
-            port: IntOrString::Int(role.get_http_port().into()),
-            ..Default::default()
-        }),
-        initial_delay_seconds: Some(30),
-        period_seconds: Some(5),
-        ..Default::default()
-    };
-    cb.readiness_probe(probe);
-    cb.resources(resources.as_resource_requirements());
->>>>>>> 6c28e732
+    cb_druid.resources(resources.as_resource_requirements());
 
     pb.add_init_container(cb_prepare.build());
     pb.add_container(cb_druid.build());
