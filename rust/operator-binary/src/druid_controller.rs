//! Ensures that `Pod`s are configured and running for each [`DruidCluster`]

use std::{
    collections::{BTreeMap, HashMap},
    str::FromStr,
    time::Duration,
};

use crate::{
    config::{get_jvm_config, get_log4j_config, get_runtime_properties},
    discovery::{self, build_discovery_configmaps},
};
use snafu::{OptionExt, ResultExt, Snafu};
use stackable_druid_crd::{
    DeepStorageType, DruidCluster, DruidRole, APP_NAME, CONTAINER_HTTP_PORT,
    CONTAINER_METRICS_PORT, CREDENTIALS_SECRET_PROPERTY, DRUID_METRICS_PORT, JVM_CONFIG,
    LOG4J2_CONFIG, RUNTIME_PROPS, ZOOKEEPER_CONNECTION_STRING,
};
use stackable_operator::{
    builder::{
        ConfigMapBuilder, ContainerBuilder, ObjectMetaBuilder, PodBuilder,
        PodSecurityContextBuilder, VolumeBuilder,
    },
    k8s_openapi::{
        api::{
            apps::v1::{StatefulSet, StatefulSetSpec},
            core::v1::{
                ConfigMap, EnvVar, EnvVarSource, PersistentVolumeClaim, PersistentVolumeClaimSpec,
                ResourceRequirements, SecretKeySelector, Service, ServicePort, ServiceSpec,
            },
        },
        apimachinery::pkg::{
            api::resource::Quantity, apis::meta::v1::LabelSelector, util::intstr::IntOrString,
        },
    },
    kube::{
        api::ObjectMeta,
        runtime::{
            controller::{Context, ReconcilerAction},
            reflector::ObjectRef,
        },
    },
    labels::{role_group_selector_labels, role_selector_labels},
    product_config::{types::PropertyNameKind, ProductConfigManager},
    product_config_utils::{transform_all_roles_to_config, validate_all_roles_and_groups_config},
    role_utils::RoleGroupRef,
};
use strum::IntoEnumIterator;

const FIELD_MANAGER_SCOPE: &str = "druidcluster";
const DEFAULT_IMAGE_VERSION: &str = "0";

pub struct Ctx {
    pub client: stackable_operator::client::Client,
    pub product_config: ProductConfigManager,
}

#[derive(Snafu, Debug)]
#[allow(clippy::enum_variant_names)]
pub enum Error {
    #[snafu(display("failed to apply global Service for {}", druid))]
    ApplyRoleService {
        source: stackable_operator::error::Error,
        druid: ObjectRef<DruidCluster>,
    },
    #[snafu(display("failed to apply Service for {}", rolegroup))]
    ApplyRoleGroupService {
        source: stackable_operator::error::Error,
        rolegroup: RoleGroupRef<DruidCluster>,
    },
    #[snafu(display("failed to build ConfigMap for {}", rolegroup))]
    BuildRoleGroupConfig {
        source: stackable_operator::error::Error,
        rolegroup: RoleGroupRef<DruidCluster>,
    },
    #[snafu(display("failed to apply ConfigMap for {}", rolegroup))]
    ApplyRoleGroupConfig {
        source: stackable_operator::error::Error,
        rolegroup: RoleGroupRef<DruidCluster>,
    },
    #[snafu(display("failed to apply StatefulSet for {}", rolegroup))]
    ApplyRoleGroupStatefulSet {
        source: stackable_operator::error::Error,
        rolegroup: RoleGroupRef<DruidCluster>,
    },
    #[snafu(display("invalid product config for {}", druid))]
    InvalidProductConfig {
        source: stackable_operator::error::Error,
        druid: ObjectRef<DruidCluster>,
    },
    #[snafu(display("object {} is missing metadata to build owner reference", druid))]
    ObjectMissingMetadataForOwnerRef {
        source: stackable_operator::error::Error,
        druid: ObjectRef<DruidCluster>,
    },
    #[snafu(display(
        "Failed to get ZooKeeper connection string from config map {} in namespace {}",
        cm_name,
        namespace
    ))]
    GetZookeeperConnStringConfigMap {
        source: stackable_operator::error::Error,
        cm_name: String,
        namespace: String,
    },
    #[snafu(display(
        "Failed to get ZooKeeper connection string from config map {} in namespace {}",
        cm_name,
        namespace
    ))]
    MissingZookeeperConnString { cm_name: String, namespace: String },
    #[snafu(display("Failed to transform configs"))]
    ProductConfigTransform {
        source: stackable_operator::product_config_utils::ConfigError,
    },
    #[snafu(display("Failed to format runtime properties"))]
    PropertiesWriteError {
        source: stackable_operator::product_config::writer::PropertiesWriterError,
    },
    #[snafu(display("failed to build discovery ConfigMap"))]
    BuildDiscoveryConfig { source: discovery::Error },
    #[snafu(display("failed to apply discovery ConfigMap"))]
    ApplyDiscoveryConfig {
        source: stackable_operator::error::Error,
    },
}
type Result<T, E = Error> = std::result::Result<T, E>;

pub async fn reconcile_druid(druid: DruidCluster, ctx: Context<Ctx>) -> Result<ReconcilerAction> {
    tracing::info!("Starting reconcile");
    let druid_ref = ObjectRef::from_obj(&druid);
    let client = &ctx.get_ref().client;

    let zk_confmap = druid.spec.zookeeper_reference.config_map_name.clone();
    let zk_cm_ns = druid.spec.zookeeper_reference.namespace.clone();
    let zk_connstr = client
        .get::<ConfigMap>(&zk_confmap, Some(&zk_cm_ns))
        .await
        .with_context(|| GetZookeeperConnStringConfigMap {
            cm_name: zk_confmap.clone(),
            namespace: zk_cm_ns.clone(),
        })?
        .data
        .and_then(|mut data| data.remove("ZOOKEEPER"))
        .with_context(|| MissingZookeeperConnString {
            cm_name: zk_confmap.clone(),
            namespace: zk_cm_ns.clone(),
        })?;

    let mut roles = HashMap::new();

    let config_files = vec![
        PropertyNameKind::Env,
        PropertyNameKind::File(JVM_CONFIG.to_string()),
        PropertyNameKind::File(LOG4J2_CONFIG.to_string()),
        PropertyNameKind::File(RUNTIME_PROPS.to_string()),
    ];

    for role in DruidRole::iter() {
        roles.insert(
            role.to_string(),
            (config_files.clone(), druid.get_role(&role).clone()),
        );
    }

    let role_config = transform_all_roles_to_config(&druid, roles);
    let validated_role_config = validate_all_roles_and_groups_config(
        druid_version(&druid)?,
        &role_config.with_context(|| ProductConfigTransform)?,
        &ctx.get_ref().product_config,
        false,
        false,
    )
    .with_context(|| InvalidProductConfig {
        druid: druid_ref.clone(),
    })?;

    for (role_name, role_config) in validated_role_config.iter() {
        let role_service = build_role_service(role_name, &druid)?;
        client
            .apply_patch(FIELD_MANAGER_SCOPE, &role_service, &role_service)
            .await
            .with_context(|| ApplyRoleService {
                druid: druid_ref.clone(),
            })?;
        for (rolegroup_name, rolegroup_config) in role_config.iter() {
            let rolegroup = RoleGroupRef {
                cluster: ObjectRef::from_obj(&druid),
                role: role_name.into(),
                role_group: rolegroup_name.into(),
            };

            let rg_service = build_rolegroup_services(&rolegroup, &druid, rolegroup_config)?;
            let rg_configmap = build_rolegroup_config_map(
                &rolegroup,
                &druid,
                rolegroup_config,
                zk_connstr.clone(),
            )?;
            let rg_statefulset = build_rolegroup_statefulset(&rolegroup, &druid, rolegroup_config)?;
            client
                .apply_patch(FIELD_MANAGER_SCOPE, &rg_service, &rg_service)
                .await
                .with_context(|| ApplyRoleGroupService {
                    rolegroup: rolegroup.clone(),
                })?;
            client
                .apply_patch(FIELD_MANAGER_SCOPE, &rg_configmap, &rg_configmap)
                .await
                .with_context(|| ApplyRoleGroupConfig {
                    rolegroup: rolegroup.clone(),
                })?;
            client
                .apply_patch(FIELD_MANAGER_SCOPE, &rg_statefulset, &rg_statefulset)
                .await
                .with_context(|| ApplyRoleGroupStatefulSet {
                    rolegroup: rolegroup.clone(),
                })?;
        }
    }

    // discovery
    for discovery_cm in build_discovery_configmaps(&druid, &druid)
        .await
        .context(BuildDiscoveryConfig)?
    {
        client
            .apply_patch(FIELD_MANAGER_SCOPE, &discovery_cm, &discovery_cm)
            .await
            .context(ApplyDiscoveryConfig)?;
    }

    Ok(ReconcilerAction {
        requeue_after: None,
    })
}

/// The server-role service is the primary endpoint that should be used by clients that do not perform internal load balancing,
/// including targets outside of the cluster.
pub fn build_role_service(role_name: &str, druid: &DruidCluster) -> Result<Service> {
    let role_svc_name = format!(
        "{}-{}",
        druid.metadata.name.as_ref().unwrap_or(&"druid".to_string()),
        role_name
    );
    Ok(Service {
        metadata: ObjectMetaBuilder::new()
            .name_and_namespace(druid)
            .name(&role_svc_name)
            .ownerreference_from_resource(druid, None, Some(true))
            .with_context(|| ObjectMissingMetadataForOwnerRef {
                druid: ObjectRef::from_obj(druid),
            })?
            .with_recommended_labels(druid, APP_NAME, druid_version(druid)?, role_name, "global")
            .build(),
        spec: Some(ServiceSpec {
            ports: Some(vec![ServicePort {
                name: Some(CONTAINER_HTTP_PORT.to_string()),
                port: DruidRole::from_str(role_name)
                    .unwrap()
                    .get_http_port()
                    .into(),
                target_port: Some(IntOrString::String(CONTAINER_HTTP_PORT.to_string())),
                protocol: Some("TCP".to_string()),
                ..ServicePort::default()
            }]),
            selector: Some(role_selector_labels(druid, APP_NAME, role_name)),
            type_: Some("NodePort".to_string()),
            ..ServiceSpec::default()
        }),
        status: None,
    })
}

/// The rolegroup [`ConfigMap`] configures the rolegroup based on the configuration given by the administrator
fn build_rolegroup_config_map(
    rolegroup: &RoleGroupRef<DruidCluster>,
    druid: &DruidCluster,
    rolegroup_config: &HashMap<PropertyNameKind, BTreeMap<String, String>>,
    zk_connstr: String,
) -> Result<ConfigMap> {
    let role = DruidRole::from_str(&rolegroup.role).unwrap();
    let mut cm_conf_data = BTreeMap::new(); // filename -> filecontent

    for (property_name_kind, config) in rolegroup_config {
        let mut transformed_config: BTreeMap<String, Option<String>> = config
            .iter()
            .map(|(k, v)| (k.clone(), Some(v.clone())))
            .collect();

        match property_name_kind {
            PropertyNameKind::File(file_name) if file_name == RUNTIME_PROPS => {
                // NOTE: druid.host can be set manually - if it isn't, the canonical host name of
                // the local host is used.  This should work with the agent and k8s host networking
                // but might need to be revisited in the future
                transformed_config.insert(
                    ZOOKEEPER_CONNECTION_STRING.to_string(),
                    Some(zk_connstr.clone()),
                );
                let runtime_properties = get_runtime_properties(&role, &transformed_config)
                    .with_context(|| PropertiesWriteError)?;
                cm_conf_data.insert(RUNTIME_PROPS.to_string(), runtime_properties);
            }
            PropertyNameKind::File(file_name) if file_name == JVM_CONFIG => {
                let jvm_config = get_jvm_config(&role);
                cm_conf_data.insert(JVM_CONFIG.to_string(), jvm_config);
            }
            PropertyNameKind::File(file_name) if file_name == LOG4J2_CONFIG => {
                let log_config = get_log4j_config(&role);
                cm_conf_data.insert(LOG4J2_CONFIG.to_string(), log_config);
            }
            _ => {}
        }
    }

    let mut config_map_builder = ConfigMapBuilder::new();
    config_map_builder.metadata(
        ObjectMetaBuilder::new()
            .name_and_namespace(druid)
            .name(rolegroup.object_name())
            .ownerreference_from_resource(druid, None, Some(true))
            .with_context(|| ObjectMissingMetadataForOwnerRef {
                druid: ObjectRef::from_obj(druid),
            })?
            .with_recommended_labels(
                druid,
                APP_NAME,
                druid_version(druid)?,
                &rolegroup.role,
                &rolegroup.role_group,
            )
            .build(),
    );
    for (filename, file_content) in cm_conf_data.iter() {
        config_map_builder.add_data(filename, file_content);
    }
    config_map_builder
        .build()
        .with_context(|| BuildRoleGroupConfig {
            rolegroup: rolegroup.clone(),
        })
}

/// The rolegroup [`Service`] is a headless service that allows direct access to the instances of a certain rolegroup
///
/// This is mostly useful for internal communication between peers, or for clients that perform client-side load balancing.
fn build_rolegroup_services(
    rolegroup: &RoleGroupRef<DruidCluster>,
    druid: &DruidCluster,
    _rolegroup_config: &HashMap<PropertyNameKind, BTreeMap<String, String>>,
) -> Result<Service> {
    let role = DruidRole::from_str(&rolegroup.role).unwrap();

    Ok(Service {
        metadata: ObjectMetaBuilder::new()
            .name_and_namespace(druid)
            .name(&rolegroup.object_name())
            .ownerreference_from_resource(druid, None, Some(true))
            .with_context(|| ObjectMissingMetadataForOwnerRef {
                druid: ObjectRef::from_obj(druid),
            })?
            .with_recommended_labels(
                druid,
                APP_NAME,
                druid_version(druid)?,
                &rolegroup.role,
                &rolegroup.role_group,
            )
            .build(),
        spec: Some(ServiceSpec {
            cluster_ip: Some("None".to_string()),
            ports: Some(vec![
                ServicePort {
                    name: Some(CONTAINER_HTTP_PORT.to_string()),
                    port: role.get_http_port().into(),
                    protocol: Some("TCP".to_string()),
                    ..ServicePort::default()
                },
                ServicePort {
                    name: Some(CONTAINER_METRICS_PORT.to_string()),
                    port: DRUID_METRICS_PORT.into(),
                    protocol: Some("TCP".to_string()),
                    ..ServicePort::default()
                },
            ]),
            selector: Some(role_group_selector_labels(
                druid,
                APP_NAME,
                &rolegroup.role,
                &rolegroup.role_group,
            )),
            publish_not_ready_addresses: Some(true),
            ..ServiceSpec::default()
        }),
        status: None,
    })
}

/// The rolegroup [`StatefulSet`] runs the rolegroup, as configured by the administrator.
///
/// The [`Pod`](`stackable_operator::k8s_openapi::api::core::v1::Pod`)s are accessible through the corresponding [`Service`] (from [`build_rolegroup_services`]).
fn build_rolegroup_statefulset(
    rolegroup_ref: &RoleGroupRef<DruidCluster>,
    druid: &DruidCluster,
    rolegroup_config: &HashMap<PropertyNameKind, BTreeMap<String, String>>,
) -> Result<StatefulSet> {
    // setup
    let role = DruidRole::from_str(&rolegroup_ref.role).unwrap();
    let druid_version = druid_version(druid)?;
    let rolegroup = druid
        .get_role(&DruidRole::from_str(&rolegroup_ref.role).unwrap())
        .role_groups
        .get(&rolegroup_ref.role_group);

    // init container builder
    let mut cb = ContainerBuilder::new(APP_NAME);
    // init pod builder
    let mut pb = PodBuilder::new();
    pb.metadata_builder(|m| {
        m.with_recommended_labels(
            druid,
            APP_NAME,
            druid_version,
            &rolegroup_ref.role,
            &rolegroup_ref.role_group,
        )
    });

    // add image
    cb.image(container_image(druid_version));

    // add command
    cb.command(role.get_command(druid_version));

    // add env
    let secret = rolegroup_config
        .get(&PropertyNameKind::Env)
        .and_then(|m| m.get(CREDENTIALS_SECRET_PROPERTY));
    let secret_env = secret.map(|s| {
        vec![
            env_var_from_secret("AWS_ACCESS_KEY_ID", s, "accessKeyId"),
            env_var_from_secret("AWS_SECRET_ACCESS_KEY", s, "secretAccessKey"),
        ]
    });
    if let Some(e) = secret_env {
        cb.add_env_vars(e);
    }

    // add ports
    cb.add_container_port(CONTAINER_HTTP_PORT, role.get_http_port().into());
    cb.add_container_port(CONTAINER_METRICS_PORT, DRUID_METRICS_PORT.into());

    // config mount
    cb.add_volume_mount("config", "/stackable/conf");
    pb.add_volume(
        VolumeBuilder::new("config")
            .with_config_map(rolegroup_ref.object_name())
            .build(),
    );

    // add local deep storage setup
    let mut pvcs = vec![];
    if druid.spec.deep_storage.storage_type == DeepStorageType::Local {
        let data_dir = String::from("/data");
        let dir = druid
            .spec
            .deep_storage
            .storage_directory
            .as_ref()
            .unwrap_or(&data_dir);
        cb.add_volume_mount("data", "/data");
        pb.add_volume(
            VolumeBuilder::new("data")
                .with_host_path(dir, Some("DirectoryOrCreate".to_string()))
                .build(),
        );
        pvcs.push(PersistentVolumeClaim {
            metadata: ObjectMeta {
                name: Some("data".to_string()),
                ..ObjectMeta::default()
            },
            spec: Some(PersistentVolumeClaimSpec {
                access_modes: Some(vec!["ReadWriteOnce".to_string()]),
                resources: Some(ResourceRequirements {
                    requests: Some({
                        let mut map = BTreeMap::new();
                        map.insert("storage".to_string(), Quantity("1Gi".to_string()));
                        map
                    }),
                    ..ResourceRequirements::default()
                }),
                ..PersistentVolumeClaimSpec::default()
            }),
            ..PersistentVolumeClaim::default()
        });
        pb.security_context(
            PodSecurityContextBuilder::new()
                .run_as_user(0)
                .fs_group(0)
                .run_as_group(0)
                .build(),
        );
    }

    let mut container = cb.build();
    container.image_pull_policy = Some("IfNotPresent".to_string());
    pb.add_container(container);

    Ok(StatefulSet {
        metadata: ObjectMetaBuilder::new()
            .name_and_namespace(druid)
            .name(&rolegroup_ref.object_name())
            .ownerreference_from_resource(druid, None, Some(true))
            .with_context(|| ObjectMissingMetadataForOwnerRef {
                druid: ObjectRef::from_obj(druid),
            })?
            .with_recommended_labels(
                druid,
                APP_NAME,
                druid_version,
                &rolegroup_ref.role,
                &rolegroup_ref.role_group,
            )
            .build(),
        spec: Some(StatefulSetSpec {
            pod_management_policy: Some("Parallel".to_string()),
            replicas: if druid.spec.stopped.unwrap_or(false) {
                Some(0)
            } else {
                rolegroup.and_then(|rg| rg.replicas).map(i32::from)
            },
            selector: LabelSelector {
                match_labels: Some(role_group_selector_labels(
                    druid,
                    APP_NAME,
                    &rolegroup_ref.role,
                    &rolegroup_ref.role_group,
                )),
                ..LabelSelector::default()
            },
            service_name: rolegroup_ref.object_name(),
            template: pb.build_template(),
            volume_claim_templates: Some(pvcs),
            ..StatefulSetSpec::default()
        }),
        status: None,
    })
}

fn env_var_from_secret(var_name: &str, secret: &str, secret_key: &str) -> EnvVar {
    EnvVar {
        name: String::from(var_name),
        value_from: Some(EnvVarSource {
            secret_key_ref: Some(SecretKeySelector {
                name: Some(String::from(secret)),
                key: String::from(secret_key),
                ..Default::default()
            }),
            ..Default::default()
        }),
        ..Default::default()
    }
}

fn container_image(version: &str) -> String {
    format!(
        // For now we hardcode the stackable image version via DEFAULT_IMAGE_VERSION
        // which represents the major image version and will fallback to the newest
        // available image e.g. if DEFAULT_IMAGE_VERSION = 0 and versions 0.0.1 and
        // 0.0.2 are available, the latter one will be selected. This may change the
        // image during restarts depending on the imagePullPolicy.
        // TODO: should be made configurable
        "docker.stackable.tech/stackable/druid:{}-stackable{}",
<<<<<<< HEAD
        version,
        DEFAULT_IMAGE_VERSION
=======
        version, DEFAULT_IMAGE_VERSION
>>>>>>> 587cac18
    )
}

pub fn druid_version(druid: &DruidCluster) -> Result<&str> {
    Ok(&druid.spec.version)
}

pub fn error_policy(_error: &Error, _ctx: Context<Ctx>) -> ReconcilerAction {
    ReconcilerAction {
        requeue_after: Some(Duration::from_secs(5)),
    }
}<|MERGE_RESOLUTION|>--- conflicted
+++ resolved
@@ -571,12 +571,7 @@
         // image during restarts depending on the imagePullPolicy.
         // TODO: should be made configurable
         "docker.stackable.tech/stackable/druid:{}-stackable{}",
-<<<<<<< HEAD
-        version,
-        DEFAULT_IMAGE_VERSION
-=======
         version, DEFAULT_IMAGE_VERSION
->>>>>>> 587cac18
     )
 }
 
