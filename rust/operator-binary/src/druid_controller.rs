--- conflicted
+++ resolved
@@ -22,11 +22,7 @@
     LOG_DIR, LOG_VOLUME_SIZE_IN_MIB, RUNTIME_PROPS, RW_CONFIG_DIRECTORY, S3_ENDPOINT_URL,
     S3_PATH_STYLE_ACCESS, S3_SECRET_DIR_NAME, ZOOKEEPER_CONNECTION_STRING,
 };
-<<<<<<< HEAD
-use stackable_druid_crd::{build_recommended_labels, ENV_INTERNAL_SECRET};
-=======
-use stackable_druid_crd::{build_recommended_labels, Container};
->>>>>>> d29ee117
+use stackable_druid_crd::{build_recommended_labels, Container, ENV_INTERNAL_SECRET};
 use stackable_operator::{
     builder::{
         ConfigMapBuilder, ContainerBuilder, ObjectMetaBuilder, PodBuilder,
@@ -740,10 +736,6 @@
         .resources
         .update_volumes_and_volume_mounts(&mut cb_druid, &mut pb);
 
-<<<<<<< HEAD
-=======
-    let mut prepare_container_command = vec![];
-
     if let Some(ContainerLogConfig {
         choice: Some(ContainerLogConfigChoice::Automatic(log_config)),
     }) = merged_rolegroup_config
@@ -751,16 +743,15 @@
         .containers
         .get(&Container::Prepare)
     {
-        prepare_container_command.push(product_logging::framework::capture_shell_output(
+        prepare_container_commands.push(product_logging::framework::capture_shell_output(
             LOG_DIR,
             &prepare_container_name,
             log_config,
         ));
     }
 
-    prepare_container_command.extend(druid_tls_security.build_tls_key_stores_cmd());
-
->>>>>>> d29ee117
+    prepare_container_commands.extend(druid_tls_security.build_tls_key_stores_cmd());
+
     cb_prepare
         .image_from_product_image(resolved_product_image)
         .command(vec!["/bin/bash".to_string(), "-c".to_string()])
