--- conflicted
+++ resolved
@@ -54,157 +54,6 @@
     }
 }
 
-<<<<<<< HEAD
-pub fn get_runtime_properties(
-    role: &DruidRole,
-    opa_connstr: &Option<String>,
-    other_props: &BTreeMap<String, Option<String>>,
-) -> Result<String, PropertiesWriterError> {
-    let common = "
-    druid.startup.logging.logProperties=true
-    druid.zk.paths.base=/druid
-    druid.indexer.logs.type=file
-    druid.indexer.logs.directory=/stackable/var/druid/indexing-logs
-    druid.selectors.indexing.serviceName=druid/overlord
-    druid.selectors.coordinator.serviceName=druid/coordinator
-    druid.monitoring.monitors=[\"org.apache.druid.java.util.metrics.JvmMonitor\"]
-    druid.indexing.doubleStorage=double
-    druid.server.hiddenProperties=[\"druid.s3.accessKey\",\"druid.s3.secretKey\",\"druid.metadata.storage.connector.password\"]
-    druid.sql.enable=true
-    druid.lookup.enableLookupSyncOnStartup=false
-    druid.storage.storageDirectory=/data
-    # The prometheus port is configured later
-    druid.emitter=prometheus
-    druid.emitter.prometheus.strategy=exporter
-    druid.emitter.prometheus.namespace=druid
-    ";
-
-    let opa = if let Some(opa_str) = opa_connstr {
-        format!(
-            "\
-        # OPA Authorizer. opaUri is set from the custom resource
-        druid.auth.authorizers=[\"OpaAuthorizer\"]
-        druid.auth.authorizer.OpaAuthorizer.type=opa
-        druid.auth.authorizer.OpaAuthorizer.opaUri={}
-        ",
-            opa_str
-        )
-    } else {
-        "".to_string()
-    };
-
-    let ports = format!(
-        "druid.plaintext={}\n\
-         druid.emitter.prometheus.port={}\n",
-        role.get_http_port(),
-        DRUID_METRICS_PORT
-    );
-
-    let role_specifics = match role {
-        DruidRole::Broker => "
-        druid.service=druid/broker
-
-        # HTTP server settings
-        druid.server.http.numThreads=6
-
-        # HTTP client settings
-        druid.broker.http.numConnections=5
-        druid.broker.http.maxQueuedBytes=5MiB
-
-        # Processing threads and buffers
-        druid.processing.buffer.sizeBytes=50MiB
-        druid.processing.numMergeBuffers=2
-        druid.processing.numThreads=1
-        druid.processing.tmpDir=/stackable/var/druid/processing
-
-        # Query cache disabled -- push down caching and merging instead
-        druid.broker.cache.useCache=false
-        druid.broker.cache.populateCache=false
-        ",
-        DruidRole::Coordinator => "
-        druid.service=druid/coordinator
-
-        druid.coordinator.startDelay=PT10S
-        druid.coordinator.period=PT5S
-
-        # Run the overlord service in the coordinator process
-        druid.coordinator.asOverlord.enabled=true
-        druid.coordinator.asOverlord.overlordService=druid/overlord
-
-        druid.indexer.queue.startDelay=PT5S
-
-        druid.indexer.runner.type=remote
-        druid.indexer.storage.type=metadata
-        ",
-        DruidRole::Historical => "
-        druid.service=druid/historical
-
-        # HTTP server threads
-        druid.server.http.numThreads=6
-
-        # Processing threads and buffers
-        druid.processing.buffer.sizeBytes=50MiB
-        druid.processing.numMergeBuffers=2
-        druid.processing.numThreads=1
-        druid.processing.tmpDir=/stackable/var/druid/processing
-
-        # Segment storage
-        druid.segmentCache.locations=[{\"path\":\"/stackable/var/druid/segment-cache\",\"maxSize\":\"300g\"}]
-
-        # Query cache
-        druid.historical.cache.useCache=true
-        druid.historical.cache.populateCache=true
-        druid.cache.type=caffeine
-        druid.cache.sizeInBytes=50MiB
-        ",
-        DruidRole::MiddleManager => "
-        druid.service=druid/middleManager
-
-        # Number of tasks per middleManager
-        druid.worker.capacity=2
-
-        # Task launch parameters
-        druid.indexer.runner.javaOpts=-server -Xms256m -Xmx256m -XX:MaxDirectMemorySize=300m -Duser.timezone=UTC -Dfile.encoding=UTF-8 -XX:+ExitOnOutOfMemoryError -Djava.util.logging.manager=org.apache.logging.log4j.jul.LogManager
-        druid.indexer.task.baseTaskDir=/stackable/var/druid/task
-
-        # HTTP server threads
-        druid.server.http.numThreads=6
-
-        # Processing threads and buffers on Peons
-        druid.indexer.fork.property.druid.processing.numMergeBuffers=2
-        druid.indexer.fork.property.druid.processing.buffer.sizeBytes=25MiB
-        druid.indexer.fork.property.druid.processing.numThreads=1
-
-        # Hadoop indexing
-        druid.indexer.task.hadoopWorkingPath=/stackable/var/druid/hadoop-tmp
-        ",
-        DruidRole::Router => "
-        druid.service=druid/router
-
-        # HTTP proxy
-        druid.router.http.numConnections=25
-        druid.router.http.readTimeout=PT5M
-        druid.router.http.numMaxThreads=50
-        druid.server.http.numThreads=50
-
-        # Service discovery
-        druid.router.defaultBrokerServiceName=druid/broker
-        druid.router.coordinatorServiceName=druid/coordinator
-
-        # Management proxy to coordinator / overlord: required for unified web console.
-        druid.router.managementProxy.enabled=true
-        ",
-    };
-    let others =
-        stackable_operator::product_config::writer::to_java_properties_string(other_props.iter())?;
-    Ok(format!(
-        "{}{}{}{}{}",
-        ports, common, opa, role_specifics, others
-    ))
-}
-
-=======
->>>>>>> ea3ffaa8
 pub fn get_log4j_config(_role: &DruidRole) -> String {
     "<?xml version=\"1.0\" encoding=\"UTF-8\" ?>
 <Configuration status=\"WARN\">
