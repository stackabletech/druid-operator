---
apiVersion: zookeeper.stackable.tech/v1alpha1
kind: ZookeeperCluster
metadata:
  name: simple-zk
spec:
  version: 3.8.0-stackable0.8.0
  servers:
    roleGroups:
      default:
        replicas: 1
---
apiVersion: zookeeper.stackable.tech/v1alpha1
kind: ZookeeperZnode
metadata:
  name: simple-hdfs-znode
spec:
  clusterRef:
    name: druid-zk
---
apiVersion: zookeeper.stackable.tech/v1alpha1
kind: ZookeeperZnode
metadata:
  name: psql-druid-znode
spec:
  clusterRef:
    name: simple-zk
---
apiVersion: hdfs.stackable.tech/v1alpha1
kind: HdfsCluster
metadata:
  name: simple-hdfs
spec:
  version: 3.3.3-stackable0.2.0
  zookeeperConfigMapName: psql-druid-znode
  dfsReplication: 1
  nameNodes:
    roleGroups:
      default:
        replicas: 2
  dataNodes:
    roleGroups:
      default:
        replicas: 1
  journalNodes:
    roleGroups:
      default:
        replicas: 1
---
apiVersion: druid.stackable.tech/v1alpha1
kind: DruidCluster
metadata:
  name: psql-druid
spec:
<<<<<<< HEAD
  version: 24.0.0-stackable0.2.0
  zookeeperConfigMapName: psql-druid-znode
  metadataStorageDatabase:
    dbType: postgresql
    connString: jdbc:postgresql://druid-postgresql/druid
    host: druid-postgresql
    port: 5432
    user: druid
    password: druid
  deepStorage:
    hdfs:
      configMapName: simple-hdfs
      directory: /druid
=======
  version: 24.0.0-stackable0.1.0
  clusterConfig:
    deepStorage:
      hdfs:
        configMapName: simple-hdfs
        directory: /druid
    metadataStorageDatabase:
      dbType: postgresql
      connString: jdbc:postgresql://druid-postgresql/druid
      host: druid-postgresql
      port: 5432
      user: druid
      password: druid
    zookeeperConfigMapName: psql-druid-znode
>>>>>>> 8d9606a6
  brokers:
    roleGroups:
      default:
        replicas: 1
  coordinators:
    roleGroups:
      default:
        replicas: 1
  historicals:
    roleGroups:
      default:
        replicas: 1
  middleManagers:
    roleGroups:
      default:
        replicas: 1
  routers:
    roleGroups:
      default:
        replicas: 1<|MERGE_RESOLUTION|>--- conflicted
+++ resolved
@@ -52,22 +52,7 @@
 metadata:
   name: psql-druid
 spec:
-<<<<<<< HEAD
   version: 24.0.0-stackable0.2.0
-  zookeeperConfigMapName: psql-druid-znode
-  metadataStorageDatabase:
-    dbType: postgresql
-    connString: jdbc:postgresql://druid-postgresql/druid
-    host: druid-postgresql
-    port: 5432
-    user: druid
-    password: druid
-  deepStorage:
-    hdfs:
-      configMapName: simple-hdfs
-      directory: /druid
-=======
-  version: 24.0.0-stackable0.1.0
   clusterConfig:
     deepStorage:
       hdfs:
@@ -81,7 +66,6 @@
       user: druid
       password: druid
     zookeeperConfigMapName: psql-druid-znode
->>>>>>> 8d9606a6
   brokers:
     roleGroups:
       default:
